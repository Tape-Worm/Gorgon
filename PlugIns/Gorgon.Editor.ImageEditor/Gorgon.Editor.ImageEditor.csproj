﻿<?xml version="1.0" encoding="utf-8"?>
<Project Sdk="Microsoft.NET.Sdk">
  <PropertyGroup>
<<<<<<< HEAD
    <TargetFrameworks>net48;net5.0-windows</TargetFrameworks>
    <UseWindowsForms>True</UseWindowsForms>
=======
    <TargetFramework>net48</TargetFramework>
>>>>>>> 83f17c43
    <ApplicationIcon>Gorgon2.ico</ApplicationIcon>
    <Version>3.2.0</Version>
    <Authors>Michael Winsor</Authors>
    <Company>Tape_Worm</Company>
    <Product>Gorgon</Product>
    <Description>A Gorgon Editor plug in that will allow editing of images.</Description>
    <Copyright>(C)opyright Tape_Worm, 2020</Copyright>
    <PackageProjectUrl>https://www.tape-worm.net</PackageProjectUrl>
    <PackageIcon>g.png</PackageIcon>
    <RepositoryUrl>https://github.com/Tape-Worm/Gorgon</RepositoryUrl>
    <RepositoryType>Git</RepositoryType>
    <PackageTags>C#, .NET Framework, Direct 3D, SharpDX, Winforms</PackageTags>
    <EnableNETAnalyzers>false</EnableNETAnalyzers>
    <RootNamespace>Gorgon.Editor.ImageEditor</RootNamespace>
    <NeutralLanguage>
    </NeutralLanguage>
    <PackageLicenseExpression>MIT</PackageLicenseExpression>
    <EmbeddedResourceUseDependentUponConvention>true</EmbeddedResourceUseDependentUponConvention>
    <CopyLocalLockFileAssemblies>true</CopyLocalLockFileAssemblies>
    <AssemblyVersion>3.2.0.0</AssemblyVersion>
    <FileVersion>3.2.0.0</FileVersion>
    <LangVersion>9</LangVersion>
    <SignAssembly>false</SignAssembly>
    <AssemblyOriginatorKeyFile>
    </AssemblyOriginatorKeyFile>
    <DelaySign>false</DelaySign>
  </PropertyGroup>
  <PropertyGroup Condition="'$(Configuration)|$(Platform)'=='Release|AnyCPU'">
    <AllowUnsafeBlocks>false</AllowUnsafeBlocks>
    <PlatformTarget>AnyCPU</PlatformTarget>
  </PropertyGroup>
  <PropertyGroup Condition="'$(Configuration)|$(Platform)'=='Debug|AnyCPU'">
    <AllowUnsafeBlocks>false</AllowUnsafeBlocks>
    <PlatformTarget>AnyCPU</PlatformTarget>
    <DebugType>full</DebugType>
    <DebugSymbols>true</DebugSymbols>
  </PropertyGroup>
  <ItemGroup>
    <PackageReference Include="Microsoft.SourceLink.GitHub">
      <Version>1.0.0</Version>
      <IncludeAssets>runtime; build; native; contentfiles; analyzers; buildtransitive</IncludeAssets>
      <PrivateAssets>all</PrivateAssets>
    </PackageReference>
  </ItemGroup>
  <ItemGroup>
    <None Include="..\..\Gorgon\g.png">
      <Pack>True</Pack>
    </None>
    <None Include="..\..\Gorgon\NoLiteralBugFix.ruleset" Link="NoLiteralBugFix.ruleset" />
  </ItemGroup>
  <ItemGroup>
    <ProjectReference Include="..\..\Tools\Editor\Gorgon.Editor.API\Gorgon.Editor.API.csproj" />
  </ItemGroup>
  <ItemGroup>
    <Compile Update="Properties\Resources.Designer.cs">
      <DesignTime>True</DesignTime>
      <AutoGen>True</AutoGen>
      <DependentUpon>Resources.resx</DependentUpon>
    </Compile>
  </ItemGroup>
  <ItemGroup>
    <EmbeddedResource Update="Properties\Resources.resx">
      <Generator>ResXFileCodeGenerator</Generator>
      <LastGenOutput>Resources.Designer.cs</LastGenOutput>
    </EmbeddedResource>
  </ItemGroup>
  <Target Name="PostBuild" AfterTargets="PostBuildEvent">
<<<<<<< HEAD
    <Exec Command="robocopy &quot;$(TargetDir)\&quot; &quot;$(SolutionDir)Tools\Editor\Gorgon.Editor\$(OutDir)PlugIns\Content&quot; $(TargetFileName) $(TargetName).pdb &#xD;&#xA;&#xD;&#xA;REM Because Robocopy trips up visual studio with its return codes.&#xD;&#xA;&#xD;&#xA;IF %25ERRORLEVEL%25 LSS 8 EXIT 0" />
=======
    <Exec Command="robocopy &quot;$(TargetDir)\&quot; &quot;$(SolutionDir)Tools\Editor\Gorgon.Editor\$(OutDir)PlugIns\Content&quot; $(TargetFileName) $(TargetName).pdb /Z&#xD;&#xA;&#xD;&#xA;REM Because Robocopy trips up visual studio with its return codes.&#xD;&#xA;&#xD;&#xA;IF %25ERRORLEVEL%25 LSS 8 EXIT 0" />
>>>>>>> 83f17c43
  </Target>
</Project><|MERGE_RESOLUTION|>--- conflicted
+++ resolved
@@ -1,12 +1,8 @@
 ﻿<?xml version="1.0" encoding="utf-8"?>
 <Project Sdk="Microsoft.NET.Sdk">
   <PropertyGroup>
-<<<<<<< HEAD
     <TargetFrameworks>net48;net5.0-windows</TargetFrameworks>
     <UseWindowsForms>True</UseWindowsForms>
-=======
-    <TargetFramework>net48</TargetFramework>
->>>>>>> 83f17c43
     <ApplicationIcon>Gorgon2.ico</ApplicationIcon>
     <Version>3.2.0</Version>
     <Authors>Michael Winsor</Authors>
@@ -74,10 +70,6 @@
     </EmbeddedResource>
   </ItemGroup>
   <Target Name="PostBuild" AfterTargets="PostBuildEvent">
-<<<<<<< HEAD
-    <Exec Command="robocopy &quot;$(TargetDir)\&quot; &quot;$(SolutionDir)Tools\Editor\Gorgon.Editor\$(OutDir)PlugIns\Content&quot; $(TargetFileName) $(TargetName).pdb &#xD;&#xA;&#xD;&#xA;REM Because Robocopy trips up visual studio with its return codes.&#xD;&#xA;&#xD;&#xA;IF %25ERRORLEVEL%25 LSS 8 EXIT 0" />
-=======
     <Exec Command="robocopy &quot;$(TargetDir)\&quot; &quot;$(SolutionDir)Tools\Editor\Gorgon.Editor\$(OutDir)PlugIns\Content&quot; $(TargetFileName) $(TargetName).pdb /Z&#xD;&#xA;&#xD;&#xA;REM Because Robocopy trips up visual studio with its return codes.&#xD;&#xA;&#xD;&#xA;IF %25ERRORLEVEL%25 LSS 8 EXIT 0" />
->>>>>>> 83f17c43
   </Target>
 </Project>