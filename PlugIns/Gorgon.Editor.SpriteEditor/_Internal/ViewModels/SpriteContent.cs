﻿#region MIT
// 
// Gorgon.
// Copyright (C) 2019 Michael Winsor
// 
// Permission is hereby granted, free of charge, to any person obtaining a copy
// of this software and associated documentation files (the "Software"), to deal
// in the Software without restriction, including without limitation the rights
// to use, copy, modify, merge, publish, distribute, sublicense, and/or sell
// copies of the Software, and to permit persons to whom the Software is
// furnished to do so, subject to the following conditions:
// 
// The above copyright notice and this permission notice shall be included in
// all copies or substantial portions of the Software.
// 
// THE SOFTWARE IS PROVIDED "AS IS", WITHOUT WARRANTY OF ANY KIND, EXPRESS OR
// FITNESS FOR A PARTICULAR PURPOSE AND NONINFRINGEMENT. IN NO EVENT SHALL THE
// AUTHORS OR COPYRIGHT HOLDERS BE LIABLE FOR ANY CLAIM, DAMAGES OR OTHER
// LIABILITY, WHETHER IN AN ACTION OF CONTRACT, TORT OR OTHERWISE, ARISING FROM,
// OUT OF OR IN CONNECTION WITH THE SOFTWARE OR THE USE OR OTHER DEALINGS IN
// THE SOFTWARE.
// 
// Created: March 2, 2019 2:09:04 AM
// 
#endregion

using System;
using System.Numerics;
using System.Collections.Generic;
using System.ComponentModel;
using System.IO;
using System.Linq;
using System.Threading;
using System.Threading.Tasks;
using Gorgon.Editor.Content;
using Gorgon.Editor.Services;
using Gorgon.Editor.SpriteEditor.Properties;
using Gorgon.Editor.UI;
using Gorgon.Graphics;
using Gorgon.Graphics.Core;
using Gorgon.Graphics.Imaging;
using Gorgon.IO;
using Gorgon.Math;
using Gorgon.Renderers;
using DX = SharpDX;

namespace Gorgon.Editor.SpriteEditor
{
    /// <summary>
    /// Content view model for a sprite.
    /// </summary>
    internal class SpriteContent
        : ContentEditorViewModelBase<SpriteContentParameters>, ISpriteContent
    {
        #region Classes.
        /// <summary>
        /// Arguments for an undo/redo operation.
        /// </summary>
        private class SpriteUndoArgs
        {
            /// <summary>
            /// The sprite texture coordinates, in pixel space.
            /// </summary>
            public DX.RectangleF TextureCoordinates;
            /// <summary>
            /// The path to the current texture file associated with the sprite.
            /// </summary>
            public string CurrentTexturePath;
            /// <summary>
            /// The current texture array index.
            /// </summary>
            public int ArrayIndex;
            /// <summary>
            /// The color of the sprite
            /// </summary>
            public IReadOnlyList<GorgonColor> VertexColor;
            /// <summary>
            /// The offsets of the sprite vertices.
            /// </summary>
            public IReadOnlyList<Vector3> VertexOffset;
            /// <summary>
            /// The anchor position for the sprite.
            /// </summary>
            public Vector2 Anchor;
            /// <summary>
            /// The current sampler state.
            /// </summary>
            public GorgonSamplerState SamplerState;
        }
        #endregion

        #region Variables.
        // The default color for a sprite.
        private static readonly GorgonColor[] _defaultColor = new GorgonColor[]
        {
            GorgonColor.White,
            GorgonColor.White,
            GorgonColor.White,
            GorgonColor.White
        };

        // The sprite content services.
        private SpriteContentServices _contentServices;
        // The sprite being edited.
        private GorgonSprite _sprite;
        // The texture file associated with the sprite.
        private IContentFile _textureFile;
        // The codec used to read/write sprite data.
        private IGorgonSpriteCodec _spriteCodec;
        // The original texture.
        private IContentFile _originalTexture;
        // The currently active panel.
        private IHostedPanelViewModel _currentPanel;
        #endregion

        #region Properties.
        /// <summary>
        /// Property to return the sprite color editor.
        /// </summary>
        public ISpriteColorEdit ColorEditor
        {
            get;
            private set;
        }

        /// <summary>
        /// Property to return the sprite anchor editor.
        /// </summary>
        public ISpriteAnchorEdit AnchorEditor
        {
            get;
            private set;
        }

        /// <summary>Property to return whether the sprite will use nearest neighbour filtering, or bilinear filtering.</summary>
        public bool IsPixellated => (_sprite.TextureSampler is not null) && (_sprite.TextureSampler.Filter == SampleFilter.MinMagMipPoint);

        /// <summary>
        /// Property to return the current sampler state for the sprite.
        /// </summary>
        public GorgonSamplerState SamplerState => _sprite.TextureSampler ?? GorgonSamplerState.Default;

        /// <summary>Property to return the type of content.</summary>
        public override string ContentType => CommonEditorContentTypes.SpriteType;

        /// <summary>
        /// Property to return the view model for the plug in settings.
        /// </summary>
        public ISettings Settings
        {
            get;
            private set;
        }

        /// <summary>
        /// Property to return the context for the sprite clipper.
        /// </summary>
        public ISpriteClipContext SpriteClipContext
        {
            get;
            private set;
        }

        /// <summary>
        /// Property to set or return the texture coordinates used by the sprite.
        /// </summary>
        public DX.RectangleF TextureCoordinates
        {
            get => _sprite.TextureRegion;
            private set
            {
                if (_sprite.TextureRegion.Equals(ref value))
                {
                    return;
                }

                NotifyPropertyChanging(nameof(SpriteInfo));
                NotifyPropertyChanging(nameof(ArrayIndex));
                NotifyPropertyChanging(nameof(ArrayCount));
                OnPropertyChanging();
                _sprite.TextureRegion = value;
                OnPropertyChanged();
                NotifyPropertyChanged(nameof(ArrayCount));
                NotifyPropertyChanged(nameof(ArrayIndex));
                NotifyPropertyChanged(nameof(SpriteInfo));
            }
        }


        /// <summary>
        /// Property to return the index of the texture array that the sprite uses.
        /// </summary>
        public int ArrayIndex
        {
            get => _sprite.TextureArrayIndex;
            private set
            {
                if (_sprite.TextureArrayIndex == value)
                {
                    return;
                }

                OnPropertyChanging();
                _sprite.TextureArrayIndex = value.Min((Texture?.Texture.ArrayCount ?? 1) - 1).Max(0);
                OnPropertyChanged();
            }
        }

        /// <summary>
        /// Property to return the texture associated with the sprite.
        /// </summary>
        public GorgonTexture2DView Texture
        {
            get => _sprite.Texture;
            private set
            {
                if (_sprite.Texture == value)
                {
                    return;
                }

                NotifyPropertyChanging(nameof(SupportsArrayChange));
                OnPropertyChanging();
                _sprite.Texture = value;
                OnPropertyChanged();
                NotifyPropertyChanged(nameof(SupportsArrayChange));

                ContentState = ContentState.Modified;
            }
        }

        /// <summary>Property to set or return the color of each sprite vertex.</summary>
        public IReadOnlyList<GorgonColor> VertexColors
        {
            get => _sprite.CornerColors;
            set
            {
                if (value == _sprite.CornerColors)
                {
                    return;
                }

                if (value is null)
                {
                    value = _defaultColor;
                }

                if (_sprite.CornerColors.SequenceEqual(value))
                {
                    return;
                }

                OnPropertyChanging();
                for (int i = 0; i < _sprite.CornerColors.Count; ++i)
                {
                    _sprite.CornerColors[i] = i >= value.Count ? GorgonColor.White : value[i];
                }
                OnPropertyChanged();
            }
        }

        /// <summary>
        /// Property to return offsets for each vertex in the sprite.
        /// </summary>
        public IReadOnlyList<Vector3> VertexOffsets
        {
            get => _sprite.CornerOffsets;
            private set
            {
                if (value == _sprite.CornerOffsets)
                {
                    return;
                }

                if (_sprite.CornerOffsets.SequenceEqual(value))
                {
                    return;
                }

                OnPropertyChanging();
                for (int i = 0; i < _sprite.CornerOffsets.Count; ++i)
                {
                    _sprite.CornerOffsets[i] = i >= value.Count ? Vector3.Zero : value[i];
                }
                OnPropertyChanged();
            }
        }

        /// <summary>Property to return the anchor position for for the sprite.</summary>
        public Vector2 Anchor
        {
            get => _sprite.Anchor;
            private set
            {
                if (_sprite.Anchor.Equals(value))
                {
                    return;
                }

                OnPropertyChanging();
                _sprite.Anchor = value;
                OnPropertyChanged();
            }
        }

        /// <summary>
        /// Property to return whether the currently loaded texture supports array changes.
        /// </summary>
        public bool SupportsArrayChange => (Texture is not null) && (Texture.Texture.ArrayCount > 1) && ((CommandContext == SpriteClipContext));// || (CurrentTool == SpriteEditTool.SpriteClip));

        /// <summary>
        /// Property to set or return the size of the sprite.
        /// </summary>
        public DX.Size2F Size
        {
            get => _sprite.Size;
            private set
            {
                if (_sprite.Size.Equals(value))
                {
                    return;
                }

                NotifyPropertyChanging(nameof(SpriteInfo));
                OnPropertyChanging();
                _sprite.Size = value;
                OnPropertyChanged();
                NotifyPropertyChanged(nameof(SpriteInfo));
            }
        }

        /// <summary>
        /// Property to return the command used to undo an action.
        /// </summary>
        public IEditorCommand<object> UndoCommand
        {
            get;
        }

        /// <summary>
        /// Property to return the command used to redo an action.
        /// </summary>
        public IEditorCommand<object> RedoCommand
        {
            get;
        }

        /// <summary>
        /// Property to return the command used to show the sprite texture wrapping editor.
        /// </summary>
        public IEditorCommand<object> ShowWrappingEditorCommand
        {
            get;
        }

        /// <summary>
        /// Property to return the command to execute when picking a sprite.
        /// </summary>
        public IEditorCommand<object> SpritePickCommand
        {
            get;
        }

        /// <summary>
        /// Property to return the command to execute when clipping a sprite.
        /// </summary>
        public IEditorCommand<object> SpriteClipCommand
        {
            get;
        }

        /// <summary>
        /// Property to return the command to execute when creating a new sprite.
        /// </summary>
        public IEditorAsyncCommand<object> NewSpriteCommand
        {
            get;
        }

        /// <summary>
        /// Property to return the command to execute when toggling the manual vertex editing.
        /// </summary>
        public IEditorCommand<object> ToggleManualVertexEditCommand
        {
            get;
        }

        /// <summary>
        /// Property to return the command used to show the sprite color editor.
        /// </summary>
        public IEditorCommand<object> ShowColorEditorCommand
        {
            get;
        }

        /// <summary>
        /// Property to return the command used to show the sprite anchor editor.
        /// </summary>
        public IEditorCommand<object> ShowAnchorEditorCommand
        {
            get;
        }

        /// <summary>
        /// Property to return the command used to execut when adjusting the sprite vertex offsets.
        /// </summary>
        public IEditorCommand<object> SpriteVertexOffsetCommand
        {
            get;
        }

        /// <summary>
        /// Property to return the command used to apply the vertex offsets to the sprite.
        /// </summary>
        public IEditorCommand<IReadOnlyList<Vector3>> SetVertexOffsetsCommand
        {
            get;
        }

        /// <summary>
        /// Property to return the command used to apply texture filtering to the sprite.
        /// </summary>
        public IEditorCommand<SampleFilter> SetTextureFilteringCommand
        {
            get;
        }

        /// <summary>
        /// Property to return the command used to set the texture on the sprite.
        /// </summary>
        public IEditorAsyncCommand<SetTextureArgs> SetTextureCommand
        {
            get;
        }

        /// <summary>Property to return the currently active panel.</summary>
        public IHostedPanelViewModel CurrentPanel
        {
            get => _currentPanel;
            set
            {
                if (_currentPanel == value)
                {
                    return;
                }

                if (_currentPanel is not null)
                {
                    _currentPanel.PropertyChanged -= CurrentPanel_PropertyChanged;
                    _currentPanel.IsActive = false;
                }

                OnPropertyChanging();
                _currentPanel = value;
                OnPropertyChanged();

                if (_currentPanel is not null)
                {
                    _currentPanel.IsActive = true;
                    _currentPanel.PropertyChanged += CurrentPanel_PropertyChanged;
                }
            }
        }

        /// <summary>Property to return the total number of array indices in the sprite texture.</summary>
        public int ArrayCount => Texture?.Texture.ArrayCount ?? 0;

        /// <summary>Property to return information about the sprite.</summary>
        public string SpriteInfo
        {
            get
            {
                if (Texture is null)
                {
                    return string.Empty;
                }

                DX.Rectangle rect = Texture.ToPixel(TextureCoordinates);
                return string.Format(Resources.GORSPR_TEXT_SPRITE_INFO, rect.Left, rect.Top, rect.Right, rect.Bottom, rect.Width, rect.Height);
            }
        }

        /// <summary>Property to return the context for the sprite picker.</summary>
        public ISpritePickContext SpritePickContext
        {
            get;
            private set;
        }

        /// <summary>Property to return the view model for the vertex editor interface.</summary>
        public ISpriteVertexEditContext SpriteVertexEditContext
        {
            get;
            private set;
        }

        /// <summary>Property to return the editor used to modify the texture wrapping state for a sprite.</summary>
        public ISpriteTextureWrapEdit WrappingEditor
        {
            get;
            private set;
        }
        #endregion

        #region Methods.
        /// <summary>Handles the PropertyChanged event of the ColorEditor control.</summary>
        /// <param name="sender">The source of the event.</param>
        /// <param name="e">The <see cref="PropertyChangedEventArgs"/> instance containing the event data.</param>
        private void ColorEditor_PropertyChanged(object sender, PropertyChangedEventArgs e)
        {
            switch (e.PropertyName)
            {
                case nameof(ISpriteColorEdit.IsActive):
                    CurrentPanel = ColorEditor.IsActive ? ColorEditor : null;
                    break;
            }
        }

        /// <summary>
        /// Function to set up a texture file that is associated with the sprite.
        /// </summary>
        /// <param name="spriteFile">The file containing the sprite data.</param>
        /// <param name="textureFile">The current texture file.</param>
        private void SetupTextureFile(IContentFile spriteFile, IContentFile textureFile)
        {
            if (_textureFile is not null)
            {
                _textureFile.IsOpen = false;
            }

            _textureFile = textureFile;

            if (_textureFile is null)
            {
                return;
            }

            spriteFile.LinkContent(_textureFile);

            _textureFile.IsOpen = true;
        }

        /// <summary>
        /// Function to determine if a texture can be set on the sprite.
        /// </summary>
        /// <param name="args">The command arguments.</param>
        /// <returns><b>true</b> if the texture can be assigned, <b>false</b> if not.</returns>
        private bool CanSetTexture(SetTextureArgs args)
        {
            if ((string.IsNullOrWhiteSpace(args.TextureFilePath))
                || (CommandContext is not null)
                || (!ContentFileManager.FileExists(args.TextureFilePath)))
            {
                args.Cancel = true;
                return false;
            }

            IContentFile file = ContentFileManager.GetFile(args.TextureFilePath);

            if (!_contentServices.TextureService.IsContentImage(file))
            {
                args.Cancel = true;
                return false;
            }

            IGorgonImageInfo metadata = _contentServices.TextureService.GetImageMetadata(file);

            args.Cancel = metadata.ImageType is not ImageType.Image2D and not ImageType.ImageCube;

            return !args.Cancel;
        }

        /// <summary>
        /// Function to assign a new texture to the sprite.
        /// </summary>
        /// <param name="spriteFile">The current sprite file.</param>
        /// <param name="textureFile">The texture file to load.</param>
        /// <param name="arrayIndex">The texture array index to use.</param>
        /// <returns><b>true</b> if the texture loaded successfully, <b>false</b> if not.</returns>
        private async Task<bool> SetTextureAsync(IContentFile spriteFile, IContentFile textureFile, int arrayIndex)
        {
            GorgonTexture2DView texture;
            IGorgonImageInfo imageInfo;

            imageInfo = _contentServices.TextureService.GetImageMetadata(textureFile);

            if (imageInfo is null)
            {
                HostServices.MessageDisplay.ShowError(string.Format(Resources.GORSPR_ERR_NOT_AN_IMAGE, textureFile.Path));
                return false;
            }

            if (imageInfo.ImageType is ImageType.Image1D or ImageType.Image3D)
            {
                HostServices.MessageDisplay.ShowError(Resources.GORSPR_ERR_NOT_2D_IMAGE);
                return false;
            }

            texture = await _contentServices.TextureService.LoadTextureAsync(textureFile);

            Texture?.Dispose();
            Texture = texture;

            // Copy the image data.
            if ((SpritePickContext?.GetImageDataCommand is not null) && (SpritePickContext.GetImageDataCommand.CanExecute(null)))
            {
                await SpritePickContext.GetImageDataCommand.ExecuteAsync(null);
            }

            spriteFile?.UnlinkContent(_textureFile);

            SetupTextureFile(spriteFile, textureFile);

            if (File.Metadata.Attributes.ContainsKey(CommonEditorConstants.IsNewAttr))
            {
                File.Metadata.Attributes.Remove(CommonEditorConstants.IsNewAttr);
            }

            // Store the sprite array index as this may change based on the texture array count.
            if (arrayIndex == -1)
            {
                arrayIndex = ArrayIndex.Min(texture.Texture.ArrayCount - 1);
            }

            ArrayIndex = arrayIndex;

            // Adjust the texture coordinates so that they appear in the correct place on the texture.
            TextureCoordinates = texture.ToTexel(new DX.Rectangle((int)(TextureCoordinates.X * texture.Width), (int)(TextureCoordinates.Y * texture.Height),
                                                                  (int)Size.Width, (int)Size.Height));

            return true;
        }

        /// <summary>
        /// Function to assign a texture to the sprite.
        /// </summary>
        /// <param name="args">The arguments for the command.</param>
        /// <returns>A task for asynchronous operation.</returns>
        private async Task DoSetTexture(SetTextureArgs args)
        {
            SpriteUndoArgs textureUndoArgs = null;
            SpriteUndoArgs textureRedoArgs = null;

            async Task<bool> AssignTextureAsync(SpriteUndoArgs textureArgs)
            {
                IContentFile newTextureFile = ContentFileManager.GetFile(textureArgs.CurrentTexturePath);

                ShowWaitPanel(string.Format(Resources.GORSPR_TEXT_LOADING_IMAGE, newTextureFile.Path));

                try
                {
                    if (!await SetTextureAsync(File, newTextureFile, textureArgs.ArrayIndex))
                    {
                        return false;
                    }

                    if (textureArgs.ArrayIndex != ArrayIndex)
                    {
                        textureArgs.ArrayIndex = ArrayIndex;
                    }
                }
                catch (Exception ex)
                {
                    HostServices.MessageDisplay.ShowError(ex, Resources.GORSPR_ERR_TEXTURE_REPLACE);
                    return false;
                }
                finally
                {
                    HideWaitPanel();
                }

                return true;
            }

            async Task UndoAction(SpriteUndoArgs undoArgs, CancellationToken cancelToken) => await AssignTextureAsync(undoArgs);

            async Task RedoAction(SpriteUndoArgs redoArgs, CancellationToken cancelToken) => await AssignTextureAsync(redoArgs);

            textureUndoArgs = new SpriteUndoArgs
            {
                CurrentTexturePath = _textureFile?.Path,
                ArrayIndex = ArrayIndex
            };
            textureRedoArgs = new SpriteUndoArgs
            {
                CurrentTexturePath = args.TextureFilePath,
                ArrayIndex = -1
            };

            if (!await AssignTextureAsync(textureRedoArgs))
            {
                return;
            }

            // If we initially don't have a texture, then don't record the action.
            if (!string.IsNullOrWhiteSpace(textureUndoArgs?.CurrentTexturePath))
            {
                _contentServices.UndoService.Record(Resources.GORSPR_UNDO_DESC_TEXTURE, UndoAction, RedoAction, textureUndoArgs, textureRedoArgs);
                // Need to call this so the UI can register our updated undo stack.
                NotifyPropertyChanged(nameof(UndoCommand));
            }
        }

        /// <summary>
        /// Function to determine if an undo operation is possible.
        /// </summary>
        /// <returns><b>true</b> if the last action can be undone, <b>false</b> if not.</returns>
        private bool CanUndo() => (_contentServices.UndoService.CanUndo) && (CommandContext is null) && (CurrentPanel is null);

        /// <summary>
        /// Function to determine if a redo operation is possible.
        /// </summary>
        /// <returns><b>true</b> if the last action can be redone, <b>false</b> if not.</returns>
        private bool CanRedo() => (_contentServices.UndoService.CanRedo) && (CommandContext is null) && (CurrentPanel is null);

        /// <summary>
        /// Function called when a redo operation is requested.
        /// </summary>
        private async void DoRedoAsync()
        {
            try
            {
                await _contentServices.UndoService.Redo();
            }
            catch (Exception ex)
            {
                HostServices.MessageDisplay.ShowError(ex, Resources.GORSPR_ERR_REDO);
            }
        }

        /// <summary>
        /// Function called when an undo operation is requested.
        /// </summary>
        private async void DoUndoAsync()
        {
            try
            {
                await _contentServices.UndoService.Undo();
            }
            catch (Exception ex)
            {
                HostServices.MessageDisplay.ShowError(ex, Resources.GORSPR_ERR_UNDO);
            }
        }

        /// <summary>
        /// Function to determine if a new sprite can be created.
        /// </summary>
        /// <returns><b>true</b> if a new sprite can be created, <b>false</b> if not.</returns>
        private bool CanCreateSprite() => (CommandContext is null) && (CurrentPanel is null);

        /// <summary>
        /// Function to create a new sprite based on the current sprite.
        /// </summary>
        /// <returns>A task for asynchronous operation.</returns>
        private async Task DoCreateSpriteAsync()
        {
            Stream outStream = null;

            void SaveSprite() => _spriteCodec.Save(_sprite, outStream);

            try
            {
                // If this content is currently in a modified state, ask if we want to save first.
                if (ContentState != ContentState.Unmodified)
                {
                    MessageResponse response = HostServices.MessageDisplay.ShowConfirmation(string.Format(Resources.GORSPR_CONFIRM_CLOSE, File.Name), allowCancel: true);

                    switch (response)
                    {
                        case MessageResponse.Yes:
                            ShowWaitPanel(Resources.GORSPR_TEXT_SAVING);
                            File.IsOpen = false;
                            outStream = ContentFileManager.OpenStream(File.Path, FileMode.Create);
                            await Task.Run(SaveSprite);
                            outStream.Dispose();
                            File.IsOpen = true;
                            HideWaitPanel();
                            break;
                        case MessageResponse.Cancel:
                            return;
                    }
                }

                (string newName, IContentFile textureFile, DX.Size2F size) = _contentServices.NewSpriteService.GetNewSpriteName(File, _textureFile, _sprite.Size);

                if (newName is null)
                {
                    return;
                }

                string spriteDirectory = Path.GetDirectoryName(File.Path).FormatDirectory('/');

                if (string.IsNullOrWhiteSpace(spriteDirectory))
                {
                    spriteDirectory = "/";
                }

                string spritePath = spriteDirectory + newName.FormatFileName();

                IContentFile existingFile = ContentFileManager.GetFile(spritePath);
                if (existingFile is not null)
                {
                    // We cannot overwrite a file that's already open for editing.
                    if (existingFile.IsOpen)
                    {
                        HostServices.MessageDisplay.ShowConfirmation(string.Format(Resources.GORSPR_ERR_FILESYSTEM_ITEM_EXISTS, spritePath));
                        return;
                    }

                    if (HostServices.MessageDisplay.ShowConfirmation(string.Format(Resources.GORSPR_CONFIRM_SPRITE_EXISTS, spritePath)) != MessageResponse.Yes)
                    {
                        return;
                    }
                }

                // Copy the current sprite state into a new file.
                ShowWaitPanel(Resources.GORSPR_TEXT_SAVING);

                // Create the file first.
                outStream = ContentFileManager.OpenStream(spritePath, FileMode.Create);
                await Task.Run(SaveSprite);
                outStream.Dispose();

                IContentFile file = ContentFileManager.GetFile(spritePath);

                if (file is null)
                {
                    HostServices.MessageDisplay.ShowError(string.Format(Resources.GORSPR_ERR_SPRITE_NOT_FOUND, newName));
                    await CloseContentCommand.ExecuteAsync(new CloseContentArgs(false));
                    return;
                }

                ContentState = ContentState.Unmodified;

                // Update the sprite size.
                if (Size != size)
                {
                    Size = size;
                    TextureCoordinates = new DX.RectangleF(TextureCoordinates.X, TextureCoordinates.Y, size.Width / _sprite.Texture.Width, size.Height / _sprite.Texture.Height);
                    ContentState = ContentState.Modified;
                }

                // Load the texture if we've changed it.
                if (!string.Equals(textureFile.Path, _textureFile.Path, StringComparison.OrdinalIgnoreCase))
                {
                    if (await SetTextureAsync(file, textureFile, -1))
                    {
                        // Set the new texture as the original.
                        _originalTexture = _textureFile;
                        ContentState = ContentState.Modified;
                    }
                }

                // Write the updated data.
                if (ContentState == ContentState.Modified)
                {
                    outStream = ContentFileManager.OpenStream(spritePath, FileMode.Create);
                    await Task.Run(SaveSprite);
                    outStream.Dispose();

                    ContentState = ContentState.Unmodified;
                }

                File = file;

                // Remove all undo states since we're now working with a new file.
                _contentServices.UndoService.ClearStack();
            }
            catch (Exception ex)
            {
                HostServices.MessageDisplay.ShowError(ex, Resources.GORSPR_ERR_CREATE_SPRITE);
                // If we fail to create the new sprite, we need to shut the editor down because our state
                // could be corrupt.
                await CloseContentCommand.ExecuteAsync(new CloseContentArgs(false));
            }
            finally
            {
                HideWaitPanel();
            }
        }


        /// <summary>
        /// Function to determine if the current color can be comitted.
        /// </summary>
        /// <returns><b>true</b> if the color can be comitted, <b>false</b> if not.</returns>
        private bool CanCommitColorChange() => (ColorEditor is not null) && (!ColorEditor.SpriteColor.SequenceEqual(ColorEditor.OriginalSpriteColor));

        /// <summary>
        /// Function called to change the color of the sprite.
        /// </summary>
        private void DoCommitColorChange()
        {

            bool SetColor(IReadOnlyList<GorgonColor> colors)
            {
                try
                {
                    VertexColors = colors;
                    ContentState = ContentState.Modified;

                    CurrentPanel = null;

                    return true;
                }
                catch (Exception ex)
                {
                    HostServices.MessageDisplay.ShowError(ex, Resources.GORSPR_ERR_UPDATING);
                    return false;
                }
            }

            Task UndoAction(SpriteUndoArgs undoArgs, CancellationToken cancelToken)
            {
                SetColor(undoArgs.VertexColor);
                return Task.CompletedTask;
            }

            Task RedoAction(SpriteUndoArgs redoArgs, CancellationToken cancelToken)
            {
                SetColor(redoArgs.VertexColor);
                return Task.CompletedTask;
            }

            var colorUndoArgs = new SpriteUndoArgs
            {
                VertexColor = _sprite.CornerColors.ToArray()
            };

            var colorRedoArgs = new SpriteUndoArgs
            {
                VertexColor = ColorEditor.SpriteColor.ToArray()
            };

            if (!SetColor(colorRedoArgs.VertexColor))
            {
                return;
            }

            _contentServices.UndoService.Record(Resources.GORSPR_UNDO_DESC_COLOR, UndoAction, RedoAction, colorUndoArgs, colorRedoArgs);
            NotifyPropertyChanged(nameof(UndoCommand));
        }

        /// <summary>
        /// Function to determine if the current vertex offset changes can be comitted.
        /// </summary>
        /// <returns><b>true</b> if the vertex offset changes can be comitted, <b>false</b> if not.</returns>
<<<<<<< HEAD
        private bool CanCommitVertexOffsets() => (CurrentPanel == null) 
                                              && (!_sprite.CornerOffsets.Select(item => new Vector2(item.X, item.Y))
=======
        private bool CanCommitVertexOffsets() => (CurrentPanel is null) 
                                              && (!_sprite.CornerOffsets.Select(item => (DX.Vector2)item)
>>>>>>> 610f01d0
                                                                        .SequenceEqual(SpriteVertexEditContext.Vertices));

        /// <summary>
        /// Function called to change the vertex offsets of the sprite.
        /// </summary>
        private void DoCommitVertexOffsets()
        {
            bool SetVertices(IReadOnlyList<Vector3> offsets)
            {
                try
                {
                    VertexOffsets = offsets;
                    ContentState = ContentState.Modified;

                    CommandContext = null;

                    return true;
                }
                catch (Exception ex)
                {
                    HostServices.MessageDisplay.ShowError(ex, Resources.GORSPR_ERR_UPDATING);
                    return false;
                }
            }

            Task UndoAction(SpriteUndoArgs undoArgs, CancellationToken cancelToken)
            {
                SetVertices(undoArgs.VertexOffset);
                return Task.CompletedTask;
            }

            Task RedoAction(SpriteUndoArgs redoArgs, CancellationToken cancelToken)
            {
                SetVertices(redoArgs.VertexOffset);
                return Task.CompletedTask;
            }

            var vtxUndoArgs = new SpriteUndoArgs
            {
                VertexOffset = _sprite.CornerOffsets.ToArray()
            };

            Vector3[] verts = SpriteVertexEditContext.Vertices.Select(item => new Vector3(item.X, item.Y, 0)).ToArray();

            var vtxRedoArgs = new SpriteUndoArgs
            {
                VertexOffset = verts
            };

            if (!SetVertices(verts))
            {
                return;
            }

            _contentServices.UndoService.Record(Resources.GORSPR_UNDO_DESC_CORNER_OFFSET, UndoAction, RedoAction, vtxUndoArgs, vtxRedoArgs);
            NotifyPropertyChanged(nameof(UndoCommand));
        }

        /// <summary>
        /// Function to determine if the current content can be saved.
        /// </summary>
        /// <param name="saveReason">The reason why the content is being saved.</param>
        /// <returns><b>true</b> if the content can be saved, <b>false</b> if not.</returns>
        private bool CanSaveSprite(SaveReason saveReason) => (ContentState != ContentState.Unmodified)
                                                            && (((CommandContext is null) && (CurrentPanel is null)) || (saveReason != SaveReason.UserSave));

        /// <summary>
        /// Function to save the sprite back to the project file system.
        /// </summary>
        /// <param name="saveReason">The reason why the content is being saved.</param>
        /// <returns>A task for asynchronous operation.</returns>
        private async Task DoSaveSpriteTask(SaveReason saveReason)
        {
            Stream outStream = null;

            ShowWaitPanel(Resources.GORSPR_TEXT_SAVING);

            void SaveSprite() => _spriteCodec.Save(_sprite, outStream);

            try
            {
                // Ensure that the texture is linked.
                File.LinkContent(_textureFile);

                // This file is no longer "new".
                File.Metadata.Attributes.Remove(CommonEditorConstants.IsNewAttr);

                File.IsOpen = false;
                outStream = ContentFileManager.OpenStream(File.Path, FileMode.Create);
                await Task.Run(SaveSprite);
                outStream.Dispose();
                File.IsOpen = true;

                File.Refresh();

                _originalTexture = _textureFile;

                ContentState = ContentState.Unmodified;
            }
            catch (Exception ex)
            {
                HostServices.MessageDisplay.ShowError(ex, Resources.GORSPR_ERR_SAVE_SPRITE);
            }
            finally
            {
                File.IsOpen = true;
                outStream?.Dispose();

                HideWaitPanel();
            }
        }

        /// <summary>
        /// Function to determine if the current editor picking coordinates can be applied to the sprite or not.
        /// </summary>
        /// <returns><b>true</b> if the coordinates can be applied, <b>false</b> if not.</returns>
        private bool CanApplyPick()
        {
            if ((Texture is null) || (CurrentPanel is not null) || (CommandContext != SpritePickContext))
            {
                return false;
            }

            DX.RectangleF texCoords = Texture.ToTexel(SpritePickContext.SpriteRectangle.ToRectangle());

            return ((!_sprite.TextureRegion.Equals(ref texCoords)) || (_sprite.TextureArrayIndex != SpritePickContext.ArrayIndex));
        }

        /// <summary>
        /// Function to apply the pick coordinates to the sprite.
        /// </summary>
        private void DoApplyPick()
        {
            bool SetTextureCoordinates(DX.RectangleF coordinates, int index, IReadOnlyList<Vector3> vertexOffsets)
            {
                try
                {
                    var textureRect = coordinates.ToRectangle();
                    textureRect.Inflate(SpritePickContext.Padding, SpritePickContext.Padding);
                    TextureCoordinates = Texture.ToTexel(textureRect);
                    Size = new DX.Size2F((int)coordinates.Size.Width, (int)coordinates.Size.Height);
                    ArrayIndex = index;
                    VertexOffsets = vertexOffsets;

                    CommandContext = null;
                    ContentState = ContentState.Modified;

                    return true;
                }
                catch (Exception ex)
                {
                    HostServices.MessageDisplay.ShowError(ex, Resources.GORSPR_ERR_UPDATING);
                    return false;
                }
            }

            Task UndoAction(SpriteUndoArgs undoArgs, CancellationToken cancelToken)
            {
                SetTextureCoordinates(undoArgs.TextureCoordinates, undoArgs.ArrayIndex, undoArgs.VertexOffset);
                return Task.CompletedTask;
            }

            Task RedoAction(SpriteUndoArgs redoArgs, CancellationToken cancelToken)
            {
                SetTextureCoordinates(redoArgs.TextureCoordinates, redoArgs.ArrayIndex, redoArgs.VertexOffset);
                return Task.CompletedTask;
            }

            var texCoordUndoArgs = new SpriteUndoArgs
            {
                TextureCoordinates = Texture.ToPixel(TextureCoordinates).ToRectangleF(),
                ArrayIndex = ArrayIndex,
                VertexOffset = _sprite.CornerOffsets.ToArray()
            };
            var texCoordRedoArgs = new SpriteUndoArgs
            {
                TextureCoordinates = SpritePickContext.SpriteRectangle,
                ArrayIndex = SpritePickContext.ArrayIndex,
                VertexOffset = new Vector3[_sprite.CornerOffsets.Count]
            };

            if (!SetTextureCoordinates(texCoordRedoArgs.TextureCoordinates, texCoordRedoArgs.ArrayIndex, texCoordRedoArgs.VertexOffset))
            {
                return;
            }

            _contentServices.UndoService.Record(Resources.GORSPR_UNDO_DESC_CLIP, UndoAction, RedoAction, texCoordUndoArgs, texCoordRedoArgs);
            NotifyPropertyChanged(nameof(UndoCommand));
        }

        /// <summary>
        /// Function to determine if the current editor clipping coordinates can be applied to the sprite or not.
        /// </summary>
        /// <returns><b>true</b> if the coordinates can be applied, <b>false</b> if not.</returns>
        private bool CanApplyClip()
        {
            if ((Texture is null) || (CurrentPanel is not null) || (CommandContext != SpriteClipContext))
            {
                return false;
            }

            DX.RectangleF texCoords = Texture.ToTexel(SpriteClipContext.SpriteRectangle.ToRectangle());

            return ((!_sprite.TextureRegion.Equals(ref texCoords)) || (_sprite.TextureArrayIndex != SpriteClipContext.ArrayIndex));
        }

        /// <summary>
        /// Function to apply the clipping coordinates to the sprite.
        /// </summary>
        private void DoApplyClip()
        {
            bool SetTextureCoordinates(DX.RectangleF coordinates, int index, IReadOnlyList<Vector3> vertexOffsets)
            {
                try
                {
                    TextureCoordinates = Texture.ToTexel(coordinates.ToRectangle());
                    Size = new DX.Size2F((int)coordinates.Size.Width, (int)coordinates.Size.Height);
                    ArrayIndex = index;
                    VertexOffsets = vertexOffsets;

                    CommandContext = null;
                    ContentState = ContentState.Modified;

                    return true;
                }
                catch (Exception ex)
                {
                    HostServices.MessageDisplay.ShowError(ex, Resources.GORSPR_ERR_UPDATING);
                    return false;
                }
            }

            Task UndoAction(SpriteUndoArgs undoArgs, CancellationToken cancelToken)
            {
                SetTextureCoordinates(undoArgs.TextureCoordinates, undoArgs.ArrayIndex, undoArgs.VertexOffset);
                return Task.CompletedTask;
            }

            Task RedoAction(SpriteUndoArgs redoArgs, CancellationToken cancelToken)
            {
                SetTextureCoordinates(redoArgs.TextureCoordinates, redoArgs.ArrayIndex, redoArgs.VertexOffset);
                return Task.CompletedTask;
            }

            var texCoordUndoArgs = new SpriteUndoArgs
            {
                TextureCoordinates = Texture.ToPixel(TextureCoordinates).ToRectangleF(),
                ArrayIndex = ArrayIndex,
                VertexOffset = _sprite.CornerOffsets.ToArray()
            };
            var texCoordRedoArgs = new SpriteUndoArgs
            {
                TextureCoordinates = SpriteClipContext.SpriteRectangle,
                ArrayIndex = SpriteClipContext.ArrayIndex,
                VertexOffset = new Vector3[_sprite.CornerOffsets.Count]
            };

            if (!SetTextureCoordinates(texCoordRedoArgs.TextureCoordinates, texCoordRedoArgs.ArrayIndex, texCoordRedoArgs.VertexOffset))
            {
                return;
            }

            _contentServices.UndoService.Record(Resources.GORSPR_UNDO_DESC_CLIP, UndoAction, RedoAction, texCoordUndoArgs, texCoordRedoArgs);
            NotifyPropertyChanged(nameof(UndoCommand));
        }

        /// <summary>
        /// Function to determine if the sprite picker can activate or not.
        /// </summary>
        /// <returns><b>true</b> if it can activate, <b>false</b> if not.</returns>
        private bool CanSpritePick() => ((CommandContext is null) || (CommandContext == SpritePickContext))
                                            && (Texture is not null)
                                            && (CurrentPanel is null);

        /// <summary>
        /// Function to activate (or deactivate) the sprite picker tool.
        /// </summary>
        private void DoSpritePick()
        {
            try
            {
                if (CommandContext == SpritePickContext)
                {
                    CommandContext = null;
                    return;
                }

                // Let the user know that performance may be an issue here with a large texture (32 bit 4096x4096 image should be around 67 MB).
                if ((Settings.ShowImageSizeWarning) && (Texture.Texture.SizeInBytes > 67108864))
                {
                    HostServices.MessageDisplay.ShowWarning(string.Format(Resources.GORSPR_WRN_LARGE_IMAGE, Texture.Width, Texture.Height));
                }

                CommandContext = SpritePickContext;
            }
            catch (Exception ex)
            {
                HostServices.MessageDisplay.ShowError(ex, string.Format(Resources.GORSPR_ERR_TOOL_CHANGE, SpritePickContext.Name));
            }
        }

        /// <summary>
        /// Function to determine if a sprite can be clipped.
        /// </summary>
        /// <returns><b>true</b> if the sprite can be clipped, <b>false</b> if not.</returns>
        private bool CanSpriteClip() => ((CommandContext is null) || (CommandContext == SpriteClipContext))
                                            && (Texture is not null)
                                            && (CurrentPanel is null);

        /// <summary>
        /// Function to activate (or deactivate) the sprite clipper tool.
        /// </summary>
        private void DoSpriteClip()
        {
            try
            {
                if (CommandContext == SpriteClipContext)
                {
                    CommandContext = null;
                    return;
                }

                CommandContext = SpriteClipContext;
            }
            catch (Exception ex)
            {
                HostServices.MessageDisplay.ShowError(ex, string.Format(Resources.GORSPR_ERR_TOOL_CHANGE, SpriteClipContext.Name));
            }
        }

        /// Function to determine if the sprite vertex offsets can be adjusted.
        /// </summary>
        /// <returns><b>true</b> if the vertices can be adjusted, <b>false</b> if not.</returns>
        private bool CanSpriteVertexOffset() => (Texture is not null) && ((CommandContext is null) || (CommandContext == SpriteVertexEditContext)) && (CurrentPanel is null);

        /// <summary>
        /// Function to activate the sprite vertex editing functionality.
        /// </summary>
        private void DoSpriteVertexOffset()
        {
            try
            {
                if (CommandContext == SpriteVertexEditContext)
                {
                    CommandContext = null;
                    return;
                }

                CommandContext = SpriteVertexEditContext;
            }
            catch (Exception ex)
            {
                HostServices.MessageDisplay.ShowError(ex, string.Format(Resources.GORSPR_ERR_TOOL_CHANGE, SpriteVertexEditContext.Name));
            }
        }

        /// <summary>
        /// Function to determine if the color editor panel can be shown.
        /// </summary>
        /// <returns><b>true</b> if the color editor panel can be shown, <b>false</b> if not.</returns>
        private bool CanShowColorEditor() => (Texture is not null) && (CommandContext is null) && (CurrentPanel is null);

        /// <summary>
        /// Function to show or hide the sprite color editor.
        /// </summary>
        private void DoShowSpriteColorEditor()
        {
            try
            {
                ColorEditor.OriginalSpriteColor = ColorEditor.SpriteColor = _sprite.CornerColors;
                CurrentPanel = ColorEditor;
            }
            catch (Exception ex)
            {
                HostServices.MessageDisplay.ShowError(ex, Resources.GORSPR_ERR_UPDATING);
            }
        }

        /// <summary>
        /// Function to determine if the anchor editor panel can be shown.
        /// </summary>
        /// <returns><b>true</b> if the anchor editor can be shown, or <b>false</b> if not.</returns>
        private bool CanShowAnchorEditor() => (Texture is not null) && (CommandContext is null) && (CurrentPanel is null);

        /// <summary>
        /// Function to show or hide the sprite anchor editor.
        /// </summary>
        private void DoShowSpriteAnchorEditor()
        {
            try
            {
                CurrentPanel = AnchorEditor;
            }
            catch (Exception ex)
            {
                HostServices.MessageDisplay.ShowError(ex, Resources.GORSPR_ERR_UPDATING);
            }
        }

        /// <summary>
        /// Function to determine if the sprite texture wrapping editor panel can be shown.
        /// </summary>
        /// <returns><b>true</b> if the texture wrapping editor panel can be shown, <b>false</b> if not.</returns>
        private bool CanShowWrappingEditor() => (Texture is not null) && (CommandContext is null) && (CurrentPanel is null);

        /// <summary>
        /// Function to show or hide the sprite texture wrapping editor.
        /// </summary>
        private void DoShowWrappingEditor()
        {
            try
            {
                WrappingEditor.CurrentSampler = SamplerState;
                CurrentPanel = WrappingEditor;
            }
            catch (Exception ex)
            {
                HostServices.MessageDisplay.ShowError(ex, Resources.GORSPR_ERR_UPDATING);
            }
        }

        /// <summary>
        /// Function to determine if the changes to sprite texture wrapping can be committed back to the sprite.
        /// </summary>
        /// <returns><b>true</b> if the changes can be committed, <b>false</b> if not.</returns>
        private bool CanCommitWrappingChange() => ((WrappingEditor is not null) && (Texture is not null) 
            && ((SamplerState.WrapU != WrappingEditor.HorizontalWrapping)
                 || (SamplerState.WrapV != WrappingEditor.VerticalWrapping)
                 || (!SamplerState.BorderColor.Equals(WrappingEditor.BorderColor))));

        /// <summary>
        /// Function to commit the texture wrapping changes back to the sprite.
        /// </summary>
        private void DoCommitWrappingChange()
        {
            bool SetWrapping(GorgonSamplerState state)
            {
                try
                {
                    _sprite.TextureSampler = state == GorgonSamplerState.Default ? null : state;

                    NotifyPropertyChanged(nameof(SamplerState));

                    ContentState = ContentState.Modified;
                    CurrentPanel = null;
                    return true;
                }
                catch (Exception ex)
                {
                    HostServices.MessageDisplay.ShowError(ex, Resources.GORSPR_ERR_UPDATING);
                    return false;
                }
            }

            Task UndoAction(SpriteUndoArgs undoArgs, CancellationToken cancelToken)
            {
                SetWrapping(undoArgs.SamplerState);
                return Task.CompletedTask;
            }

            Task RedoAction(SpriteUndoArgs redoArgs, CancellationToken cancelToken)
            {
                SetWrapping(redoArgs.SamplerState);
                return Task.CompletedTask;
            }

            var wrapUndoArgs = new SpriteUndoArgs
            {
                SamplerState = SamplerState
            };

            var wrapRedoArgs = new SpriteUndoArgs
            {
                SamplerState = WrappingEditor.CurrentSampler
            };

            if (!SetWrapping(wrapRedoArgs.SamplerState))
            {
                return;
            }

            _contentServices.UndoService.Record(Resources.GORSPR_UNDO_DESC_WRAP, UndoAction, RedoAction, wrapUndoArgs, wrapRedoArgs);
            NotifyPropertyChanged(nameof(UndoCommand));
        }

        /// <summary>
        /// Function to determine if the current anchor value can be comitted.
        /// </summary>
        /// <returns><b>true</b> if the anchor value can be comitted, <b>false</b> if not.</returns>
        private bool CanCommitAnchorChange()
        {
            if ((AnchorEditor is null) || (Texture is null))
            {
                return false;
            }

            var halfSprite = new Vector2(Size.Width * 0.5f, Size.Height * 0.5f);
            Vector2 anchorPosition = new Vector2(_sprite.Anchor.X * Size.Width - halfSprite.X, 
                                                       _sprite.Anchor.Y * Size.Height - halfSprite.Y).Truncate();
            return (!AnchorEditor.Anchor.Equals(anchorPosition));
        }

        /// <summary>
        /// Function called to change the anchor value of the sprite.
        /// </summary>
        private void DoCommitAnchorChange()
        {
            var halfSprite = new Vector2(Size.Width * 0.5f, Size.Height * 0.5f);

            bool SetAnchor(Vector2 anchor)
            {
                try
                {
                    Anchor = anchor;
                    ContentState = ContentState.Modified;

                    CurrentPanel = null;

                    return true;
                }
                catch (Exception ex)
                {
                    HostServices.MessageDisplay.ShowError(ex, Resources.GORSPR_ERR_UPDATING);
                    return false;
                }
            }

            Task UndoAction(SpriteUndoArgs undoArgs, CancellationToken cancelToken)
            {
                SetAnchor(undoArgs.Anchor);
                return Task.CompletedTask;
            }

            Task RedoAction(SpriteUndoArgs redoArgs, CancellationToken cancelToken)
            {
                SetAnchor(redoArgs.Anchor);
                return Task.CompletedTask;
            }
                        
            var anchorUndoArgs = new SpriteUndoArgs
            {
                Anchor = _sprite.Anchor
            };

            var anchorRedoArgs = new SpriteUndoArgs
            {
                Anchor = new Vector2((AnchorEditor.Anchor.X + halfSprite.X) / Size.Width,
                                        (AnchorEditor.Anchor.Y + halfSprite.Y) / Size.Height)
            };

            if (!SetAnchor(anchorRedoArgs.Anchor))
            {
                return;
            }

            _contentServices.UndoService.Record(Resources.GORSPR_UNDO_DESC_ANCHOR, UndoAction, RedoAction, anchorUndoArgs, anchorRedoArgs);
            NotifyPropertyChanged(nameof(UndoCommand));
        }

        /// <summary>
        /// Function to determine if a texture filter can be set on the sprite or not.
        /// </summary>
        /// <param name="state">The sampler state.</param>
        /// <returns><b>true</b> if the filter can be set, <b>false</b> if not.</returns>
        private bool CanSetTextureFilter(SampleFilter state) => (CurrentPanel is null) && (CommandContext is null);

        /// <summary>
        /// Function to set the texture sampler filter on the sprite.
        /// </summary>
        /// <param name="filter">The filter to apply.</param>
        private void DoSetTextureFilter(SampleFilter filter)
        {
            bool SetState(GorgonSamplerState samplerState)
            {
                try
                {
                    _sprite.TextureSampler = samplerState;

                    NotifyPropertyChanged(nameof(SamplerState));
                    NotifyPropertyChanged(nameof(IsPixellated));

                    ContentState = ContentState.Modified;
                    return true;
                }
                catch (Exception ex)
                {
                    HostServices.MessageDisplay.ShowError(ex, Resources.GORSPR_ERR_UPDATING);
                    return false;
                }
            }

            Task UndoAction(SpriteUndoArgs undoArgs, CancellationToken cancelToken)
            {
                SetState(undoArgs.SamplerState);
                return Task.CompletedTask;
            }

            Task RedoAction(SpriteUndoArgs redoArgs, CancellationToken cancelToken)
            {
                SetState(redoArgs.SamplerState);
                return Task.CompletedTask;
            }

            GorgonSamplerState newState = null;

            switch (filter)
            {
                case SampleFilter.MinMagMipPoint:
                    if ((SamplerState == GorgonSamplerState.Default) || (SamplerState is null))
                    {
                        newState = GorgonSamplerState.PointFiltering;
                    }
                    else
                    {
                        newState = _contentServices.SampleStateBuilder.ResetTo(SamplerState)
                                                                      .Filter(SampleFilter.MinMagMipPoint)
                                                                      .Build();
                    }
                    break;
            }                                  

            var anchorUndoArgs = new SpriteUndoArgs
            {
                SamplerState = SamplerState
            };

            var anchorRedoArgs = new SpriteUndoArgs
            {
                SamplerState = newState
            };

            if (!SetState(newState))
            {
                return;
            }

            _contentServices.UndoService.Record(Resources.GORSPR_UNDO_DESC_SAMPLER, UndoAction, RedoAction, anchorUndoArgs, anchorRedoArgs);
            NotifyPropertyChanged(nameof(UndoCommand));
        }

        /// <summary>Handles the PropertyChanged event of the CurrentPanel control.</summary>
        /// <param name="sender">The source of the event.</param>
        /// <param name="e">The <see cref="PropertyChangedEventArgs"/> instance containing the event data.</param>
        private void CurrentPanel_PropertyChanged(object sender, PropertyChangedEventArgs e)
        {
            switch (e.PropertyName)
            {
                case nameof(IHostedPanelViewModel.IsActive):
                    if (CurrentPanel is not null)
                    {
                        CurrentPanel = null;
                    }
                    else
                    {
                        CurrentPanel = (IHostedPanelViewModel)sender;
                    }
                    break;
            }
        }

        /// <summary>Function to initialize the content.</summary>
        /// <param name="injectionParameters">Common view model dependency injection parameters from the application.</param>
        protected override void OnInitialize(SpriteContentParameters injectionParameters)
        {
            base.OnInitialize(injectionParameters);

            Settings = injectionParameters.Settings;
            _sprite = injectionParameters.Sprite;
            _contentServices = injectionParameters.ContentServices;
            _spriteCodec = injectionParameters.SpriteCodec;
            _originalTexture = injectionParameters.SpriteTextureFile;
            SpriteClipContext = injectionParameters.SpriteClipContext;
            SpritePickContext = injectionParameters.SpritePickContext;
            SpriteVertexEditContext = injectionParameters.SpriteVertexEditContext;
            ColorEditor = injectionParameters.ColorEditor;
            AnchorEditor = injectionParameters.AnchorEditor;
            WrappingEditor = injectionParameters.TextureWrappingEditor;

            SetupTextureFile(File, injectionParameters.SpriteTextureFile);

            SpriteClipContext.ApplyCommand = new EditorCommand<object>(DoApplyClip, CanApplyClip);
            SpritePickContext.ApplyCommand = new EditorCommand<object>(DoApplyPick, CanApplyPick);
            SpriteVertexEditContext.ApplyCommand = new EditorCommand<object>(DoCommitVertexOffsets, CanCommitVertexOffsets);
            ColorEditor.OkCommand = new EditorCommand<object>(DoCommitColorChange, CanCommitColorChange);
            AnchorEditor.OkCommand = new EditorCommand<object>(DoCommitAnchorChange, CanCommitAnchorChange);
            WrappingEditor.OkCommand = new EditorCommand<object>(DoCommitWrappingChange, CanCommitWrappingChange);
        }

        /// <summary>Function called when the associated view is loaded.</summary>
        public override void OnLoad()
        {
            base.OnLoad();

            // Mark this file as open in the editor.
            if (_textureFile is not null)
            {
                _textureFile.IsOpen = true;
            }

            SpriteClipContext?.OnLoad();
            SpritePickContext?.OnLoad();
            SpriteVertexEditContext?.OnLoad();
            ColorEditor?.OnLoad();
            AnchorEditor?.OnLoad();
            WrappingEditor?.OnLoad();
        }

        /// <summary>Function called when the associated view is unloaded.</summary>
        public override void OnUnload()
        {
            WrappingEditor?.OnUnload();
            AnchorEditor?.OnUnload();
            ColorEditor?.OnUnload();
            SpriteVertexEditContext?.OnUnload();
            SpritePickContext?.OnUnload();
            SpriteClipContext?.OnUnload();

            if (CurrentPanel is not null)
            {
                CurrentPanel = null;
            }

            if (SpriteClipContext is not null)
            {
                SpriteClipContext.ApplyCommand = null;
            }

            if (SpritePickContext is not null)
            {
                SpritePickContext.ApplyCommand = null;
            }

            CurrentPanel = null;

            if (AnchorEditor is not null)
            {
                AnchorEditor.OkCommand = null;
            }

            if (ColorEditor is not null)
            {
                ColorEditor.OkCommand = null;
            }

            CommandContext = null;

            // If a texture was assigned, but not saved, then remove the link.
            if (_originalTexture != _textureFile)
            {
                File.UnlinkContent(_textureFile);
                File.LinkContent(_originalTexture);
            }

            SetupTextureFile(File, null);
            _sprite?.Texture?.Dispose();

            base.OnUnload();
        }

        /// <summary>Function to determine the action to take when this content is closing.</summary>
        /// <returns>
        ///   <b>true</b> to continue with closing, <b>false</b> to cancel the close request.</returns>
        /// <remarks>PlugIn authors should override this method to confirm whether save changed content, continue without saving, or cancel the operation entirely.</remarks>
        protected override async Task<bool> OnCloseContentTaskAsync()
        {
            if (ContentState == ContentState.Unmodified)
            {
                return true;
            }

            MessageResponse response = HostServices.MessageDisplay.ShowConfirmation(string.Format(Resources.GORSPR_CONFIRM_CLOSE, File.Name), allowCancel: true);

            switch (response)
            {
                case MessageResponse.Yes:
                    await DoSaveSpriteTask(SaveReason.ContentShutdown);
                    return true;
                case MessageResponse.Cancel:
                    return false;
                default:
                    return true;
            }
        }
        #endregion

        #region Constructor/Finalizer.
        /// <summary>Initializes a new instance of the <see cref="SpriteContent"/> class.</summary>
        public SpriteContent()
        {
            SaveContentCommand = new EditorAsyncCommand<SaveReason>(DoSaveSpriteTask, CanSaveSprite);
            UndoCommand = new EditorCommand<object>(DoUndoAsync, CanUndo);
            RedoCommand = new EditorCommand<object>(DoRedoAsync, CanRedo);
            SpriteClipCommand = new EditorCommand<object>(DoSpriteClip, CanSpriteClip);
            SpritePickCommand = new EditorCommand<object>(DoSpritePick, CanSpritePick);
            NewSpriteCommand = new EditorAsyncCommand<object>(DoCreateSpriteAsync, CanCreateSprite);
            ShowColorEditorCommand = new EditorCommand<object>(DoShowSpriteColorEditor, CanShowColorEditor);
            SpriteVertexOffsetCommand = new EditorCommand<object>(DoSpriteVertexOffset, CanSpriteVertexOffset);
            ShowAnchorEditorCommand = new EditorCommand<object>(DoShowSpriteAnchorEditor, CanShowAnchorEditor);
            ShowWrappingEditorCommand = new EditorCommand<object>(DoShowWrappingEditor, CanShowWrappingEditor);
            SetTextureFilteringCommand = new EditorCommand<SampleFilter>(DoSetTextureFilter, CanSetTextureFilter);            
            SetTextureCommand = new EditorAsyncCommand<SetTextureArgs>(DoSetTexture, CanSetTexture);
        }
        #endregion
    }
}<|MERGE_RESOLUTION|>--- conflicted
+++ resolved
@@ -946,13 +946,8 @@
         /// Function to determine if the current vertex offset changes can be comitted.
         /// </summary>
         /// <returns><b>true</b> if the vertex offset changes can be comitted, <b>false</b> if not.</returns>
-<<<<<<< HEAD
-        private bool CanCommitVertexOffsets() => (CurrentPanel == null) 
+        private bool CanCommitVertexOffsets() => (CurrentPanel is null) 
                                               && (!_sprite.CornerOffsets.Select(item => new Vector2(item.X, item.Y))
-=======
-        private bool CanCommitVertexOffsets() => (CurrentPanel is null) 
-                                              && (!_sprite.CornerOffsets.Select(item => (DX.Vector2)item)
->>>>>>> 610f01d0
                                                                         .SequenceEqual(SpriteVertexEditContext.Vertices));
 
         /// <summary>
