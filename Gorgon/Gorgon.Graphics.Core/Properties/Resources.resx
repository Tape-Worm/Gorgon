﻿<?xml version="1.0" encoding="utf-8"?>
<root>
  <!-- 
    Microsoft ResX Schema 
    
    Version 2.0
    
    The primary goals of this format is to allow a simple XML format 
    that is mostly human readable. The generation and parsing of the 
    various data types are done through the TypeConverter classes 
    associated with the data types.
    
    Example:
    
    ... ado.net/XML headers & schema ...
    <resheader name="resmimetype">text/microsoft-resx</resheader>
    <resheader name="version">2.0</resheader>
    <resheader name="reader">System.Resources.ResXResourceReader, System.Windows.Forms, ...</resheader>
    <resheader name="writer">System.Resources.ResXResourceWriter, System.Windows.Forms, ...</resheader>
    <data name="Name1"><value>this is my long string</value><comment>this is a comment</comment></data>
    <data name="Color1" type="System.Drawing.Color, System.Drawing">Blue</data>
    <data name="Bitmap1" mimetype="application/x-microsoft.net.object.binary.base64">
        <value>[base64 mime encoded serialized .NET Framework object]</value>
    </data>
    <data name="Icon1" type="System.Drawing.Icon, System.Drawing" mimetype="application/x-microsoft.net.object.bytearray.base64">
        <value>[base64 mime encoded string representing a byte array form of the .NET Framework object]</value>
        <comment>This is a comment</comment>
    </data>
                
    There are any number of "resheader" rows that contain simple 
    name/value pairs.
    
    Each data row contains a name, and value. The row also contains a 
    type or mimetype. Type corresponds to a .NET class that support 
    text/value conversion through the TypeConverter architecture. 
    Classes that don't support this are serialized and stored with the 
    mimetype set.
    
    The mimetype is used for serialized objects, and tells the 
    ResXResourceReader how to depersist the object. This is currently not 
    extensible. For a given mimetype the value must be set accordingly:
    
    Note - application/x-microsoft.net.object.binary.base64 is the format 
    that the ResXResourceWriter will generate, however the reader can 
    read any of the formats listed below.
    
    mimetype: application/x-microsoft.net.object.binary.base64
    value   : The object must be serialized with 
            : System.Runtime.Serialization.Formatters.Binary.BinaryFormatter
            : and then encoded with base64 encoding.
    
    mimetype: application/x-microsoft.net.object.soap.base64
    value   : The object must be serialized with 
            : System.Runtime.Serialization.Formatters.Soap.SoapFormatter
            : and then encoded with base64 encoding.

    mimetype: application/x-microsoft.net.object.bytearray.base64
    value   : The object must be serialized into a byte array 
            : using a System.ComponentModel.TypeConverter
            : and then encoded with base64 encoding.
    -->
  <xsd:schema id="root" xmlns="" xmlns:xsd="http://www.w3.org/2001/XMLSchema" xmlns:msdata="urn:schemas-microsoft-com:xml-msdata">
    <xsd:import namespace="http://www.w3.org/XML/1998/namespace" />
    <xsd:element name="root" msdata:IsDataSet="true">
      <xsd:complexType>
        <xsd:choice maxOccurs="unbounded">
          <xsd:element name="metadata">
            <xsd:complexType>
              <xsd:sequence>
                <xsd:element name="value" type="xsd:string" minOccurs="0" />
              </xsd:sequence>
              <xsd:attribute name="name" use="required" type="xsd:string" />
              <xsd:attribute name="type" type="xsd:string" />
              <xsd:attribute name="mimetype" type="xsd:string" />
              <xsd:attribute ref="xml:space" />
            </xsd:complexType>
          </xsd:element>
          <xsd:element name="assembly">
            <xsd:complexType>
              <xsd:attribute name="alias" type="xsd:string" />
              <xsd:attribute name="name" type="xsd:string" />
            </xsd:complexType>
          </xsd:element>
          <xsd:element name="data">
            <xsd:complexType>
              <xsd:sequence>
                <xsd:element name="value" type="xsd:string" minOccurs="0" msdata:Ordinal="1" />
                <xsd:element name="comment" type="xsd:string" minOccurs="0" msdata:Ordinal="2" />
              </xsd:sequence>
              <xsd:attribute name="name" type="xsd:string" use="required" msdata:Ordinal="1" />
              <xsd:attribute name="type" type="xsd:string" msdata:Ordinal="3" />
              <xsd:attribute name="mimetype" type="xsd:string" msdata:Ordinal="4" />
              <xsd:attribute ref="xml:space" />
            </xsd:complexType>
          </xsd:element>
          <xsd:element name="resheader">
            <xsd:complexType>
              <xsd:sequence>
                <xsd:element name="value" type="xsd:string" minOccurs="0" msdata:Ordinal="1" />
              </xsd:sequence>
              <xsd:attribute name="name" type="xsd:string" use="required" />
            </xsd:complexType>
          </xsd:element>
        </xsd:choice>
      </xsd:complexType>
    </xsd:element>
  </xsd:schema>
  <resheader name="resmimetype">
    <value>text/microsoft-resx</value>
  </resheader>
  <resheader name="version">
    <value>2.0</value>
  </resheader>
  <resheader name="reader">
    <value>System.Resources.ResXResourceReader, System.Windows.Forms, Version=4.0.0.0, Culture=neutral, PublicKeyToken=b77a5c561934e089</value>
  </resheader>
  <resheader name="writer">
    <value>System.Resources.ResXResourceWriter, System.Windows.Forms, Version=4.0.0.0, Culture=neutral, PublicKeyToken=b77a5c561934e089</value>
  </resheader>
  <data name="GORGFX_ERR_BUFFER_IMMUTABLE_OR_DYNAMIC" xml:space="preserve">
    <value>Cannot update buffers with a usage of [Immutable] or [Dynamic].</value>
  </data>
  <data name="GORGFX_ERR_INVALID_OS" xml:space="preserve">
    <value>The Gorgon Graphics interface requires Windows 10 (Build 15063) or greater.</value>
  </data>
  <assembly alias="System.Windows.Forms" name="System.Windows.Forms, Version=4.0.0.0, Culture=neutral, PublicKeyToken=b77a5c561934e089" />
  <data name="Gorgon_2_x_Logo_Small" type="System.Resources.ResXFileRef, System.Windows.Forms">
    <value>..\Resources\Gorgon_2.x_Logo_Small.png;System.Drawing.Bitmap, System.Drawing, Version=4.0.0.0, Culture=neutral, PublicKeyToken=b03f5f7f11d50a3a</value>
  </data>
  <data name="GORGFX_ERR_IMAGE_TYPE_INVALID" xml:space="preserve">
    <value>The image type '{0}' is not a valid image type.</value>
  </data>
  <data name="GORGFX_ERR_BUFFER_ERR_WRITE_ONLY" xml:space="preserve">
    <value>Only buffers with a usage of [Staging] can be read by the CPU. The buffer '{0}' has a usage of [{1}].</value>
  </data>
  <data name="GORGFX_ERR_FORMAT_NOT_SUPPORTED" xml:space="preserve">
    <value>The format [{0}] is not supported.</value>
  </data>
  <data name="GORGFX_ERR_LAYOUT_ELEMENT_IN_USE" xml:space="preserve">
    <value>The offset [{0}] or context '{1}' is in use by another item with the same index or slot.</value>
  </data>
  <data name="GORGFX_ERR_DEVICE_CANNOT_FIND_DEVICES" xml:space="preserve">
    <value>Could not find any supported video devices.  Gorgon requires a device that can support a minimum feature level of 10.0.</value>
  </data>
  <data name="GORGFX_TOSTR_SHADER_INCLUDE" xml:space="preserve">
    <value>Gorgon Shader Include '{0}'</value>
  </data>
  <data name="GORGFX_ERR_VALUE_OUT_OF_RANGE" xml:space="preserve">
    <value>The value is out of range.  The value [{0}] must be be 0 or less than {1}.</value>
  </data>
  <data name="GORGFX_ERR_BUFFER_IMMUTABLE_REQUIRES_DATA" xml:space="preserve">
    <value>Cannot create an immutable buffer without initial data to populate it.</value>
  </data>
  <data name="GORGFX_ERR_VIEW_UNKNOWN_FORMAT" xml:space="preserve">
    <value>The format for the view must not be [Unknown].</value>
  </data>
  <data name="GORGFX_ERR_VIEW_CANNOT_CAST_FORMAT" xml:space="preserve">
    <value>The format [{0}] is not compatiable or cannot be cast to [{1}].</value>
  </data>
  <data name="GORGFX_ERR_VIEW_CUBE_ARRAY_SIZE_INVALID" xml:space="preserve">
    <value>The array count for a cube texture must be a multiple of 6.</value>
  </data>
  <data name="GORGFX_ERR_VIEW_NO_TYPELESS" xml:space="preserve">
    <value>The view cannot use a typeless format.</value>
  </data>
  <data name="GORGFX_ERR_VIEW_CANNOT_BIND_UNKNOWN_RESOURCE" xml:space="preserve">
    <value>Cannot bind the view to the resource, the resource type is not known.</value>
  </data>
  <data name="GORGFX_ERR_BUFFER_SIZE_TOO_SMALL" xml:space="preserve">
    <value>The buffer requires at least {0} byte(s).</value>
  </data>
  <data name="GORGFX_ERR_REQUIRES_FEATURE_LEVEL" xml:space="preserve">
    <value>A device with feature level {0} (or better) is necessary to use this object or perform this operation.</value>
  </data>
  <data name="GORGFX_ERR_BUFFER_STRUCTURE_SIZE_INVALID" xml:space="preserve">
    <value>The current aligned structure size of {0} is not valid.
The structure size must be greater than 0 and no greater than 2048 bytes.</value>
  </data>
  <data name="GORGFX_ERR_UNORDERED_RES_NOT_DEFAULT" xml:space="preserve">
    <value>An unordered resource must have a usage of [Default]</value>
  </data>
  <data name="GORGFX_TOSTR_MULTISAMPLEINFO" xml:space="preserve">
    <value>Multisampling count: {0}, quality: {1}.</value>
  </data>
  <data name="GORGFX_ERR_SHADER_UNKNOWN_TYPE" xml:space="preserve">
    <value>The shader type '{0}' is not a valid type.</value>
  </data>
  <data name="GORGFX_ERR_CATASTROPHIC" xml:space="preserve">
    <value>There was a catastrophic error in Gorgon.

Please report this error by pasting the details to the bug tracker in Gorgon's google code repository.  If possible, please attach any log  used by Gorgon to the bug report.</value>
  </data>
  <data name="GORGFX_TOSTR_DEVICE" xml:space="preserve">
    <value>Gorgon Graphics Video Device: {0}</value>
  </data>
  <data name="GORGFX_ERR_STREAM_WRITE_ONLY" xml:space="preserve">
    <value>The stream is write-only.</value>
  </data>
  <data name="GORGFX_ERR_FILE_NOT_FOUND" xml:space="preserve">
    <value>The file '{0}' was not found.</value>
  </data>
  <data name="GORGFX_ERR_SHADER_INCLUDE_NOT_FOUND" xml:space="preserve">
    <value>The include file in line '{0}' was not found in the include list.</value>
  </data>
  <data name="GORGFX_ERR_SHADER_INCLUDE_PATH_INVALID" xml:space="preserve">
    <value>The include line '{0}' is not valid.</value>
  </data>
  <data name="GORGFX_ERR_MULTISAMPLE_INVALID" xml:space="preserve">
    <value>The video device '{0}' does not support multisampling with a count of {1} and a quality of {2} for format [{3}].</value>
  </data>
  <data name="GORGFX_ERR_TEXTURE_DEPTH_INVALID" xml:space="preserve">
    <value>Cannot create the [{0}].  The depth must be between 1 and {1}.</value>
  </data>
  <data name="GORGFX_ERR_TEXTURE_HEIGHT_INVALID" xml:space="preserve">
    <value>Cannot create the [{0}] texture. The height must be between 1 and {1}.</value>
  </data>
  <data name="GORGFX_ERR_TEXTURE_WIDTH_INVALID" xml:space="preserve">
    <value>Cannot create the [{0}] texture.  The width must be between 1 and {1}.</value>
  </data>
  <data name="GORGFX_ERR_TEXTURE_IMMUTABLE" xml:space="preserve">
    <value>The texture is immutable and cannot be updated or read back to the CPU.</value>
  </data>
  <data name="GORGFX_ERR_TEXTURE_CANNOT_COPY_SAME_SUBRESOURCE" xml:space="preserve">
    <value>Cannot copy to and from the same sub resource on the same texture.</value>
  </data>
  <data name="GORGFX_ERR_TEXTURE_COPY_CANNOT_CONVERT" xml:space="preserve">
    <value>Cannot copy because these formats: [{0}] and [{1}] cannot be converted. Or, the device does not support format conversion.</value>
  </data>
  <data name="GORGFX_ERR_TEXTURE_IS_DYNAMIC_OR_IMMUTABLE" xml:space="preserve">
    <value>Cannot update a textures that have a usage of [Dynamic] or [Immutable].</value>
  </data>
  <data name="GORGFX_ERR_TEXTURE_NOT_SAME_TYPE" xml:space="preserve">
    <value>The texure '{0}' is a [{1}] and cannot be copied to or from the type [{2}].</value>
  </data>
  <data name="GORGFX_ERR_LOCK_CANNOT_READ_NON_STAGING" xml:space="preserve">
    <value>Cannot lock a buffer for reading if the resource does not have a usage of [Staging].</value>
  </data>
  <data name="GORGFX_ERR_TEXTURE_USAGE_CANT_LOCK" xml:space="preserve">
    <value>A texture with a usage of [{0}] cannot be locked.</value>
  </data>
  <data name="GORGFX_ERR_TEXTURE_MULTISAMPLED" xml:space="preserve">
    <value>This operation does not support multisampled textures.</value>
  </data>
  <data name="GORGFX_ERR_TEXTURE_MULTISAMPLE_PARAMS_MISMATCH" xml:space="preserve">
    <value>The textures have different multisampling parameters.  This operation requires that all textures have the same multisampling parameters.</value>
  </data>
  <data name="GORGFX_ERR_TEXTURE_MUST_BE_SAME_SIZE" xml:space="preserve">
    <value>The textures must be the same width and height.</value>
  </data>
  <data name="GORGFX_ERR_BINDING_TYPE_CANNOT_BE_USED" xml:space="preserve">
    <value>The binding type [{0}] cannot use with this method.</value>
  </data>
  <data name="GORGFX_TOSTR_SHADER_MACRO" xml:space="preserve">
    <value>Gorgon Shader Macro Definition '{0}'.</value>
  </data>
  <data name="GORGFX_ERR_VIEW_RESOURCE_NOT_DEPTHSTENCIL" xml:space="preserve">
    <value>The resource attached to this view is not a {0} depth/stencil buffer.</value>
  </data>
  <data name="GORGFX_ERR_TEXTURE_RESOLVE_DEST_NOT_DEFAULT" xml:space="preserve">
    <value>The destination texture '{0}' must have a default usage.</value>
  </data>
  <data name="GORGFX_ERR_TEXTURE_RESOLVE_FORMATS_NOT_SAME" xml:space="preserve">
    <value>The destination texture must have a format of [{0}].</value>
  </data>
  <data name="GORGFX_ERR_TEXTURE_RESOLVE_FORMAT_CANNOT_BE_TYPELESS" xml:space="preserve">
    <value>The resolve format must not be typeless.</value>
  </data>
  <data name="GORGFX_ERR_TEXTURE_RESOLVE_FORMAT_NOT_SAME_GROUP" xml:space="preserve">
    <value>The source and destination have the same typeless format of [{0}].  The resolve format [{1}] is not a part of the same format grouping.</value>
  </data>
  <data name="GORGFX_ERR_TEXTURE_RESOLVE_SRC_DEST_NOT_SAME_GROUP" xml:space="preserve">
    <value>The source format [{0}] is not in the same group as the destination format of [{1}].</value>
  </data>
  <data name="GORGFX_ERR_TEXTURE_NOT_MULTISAMPLED" xml:space="preserve">
    <value>The texture '{0}' is not multisampled.</value>
  </data>
  <data name="GORGFX_ERR_TEXTURE_BC_SIZE_NOT_MOD_4" xml:space="preserve">
    <value>A compressed texture must have a width and height that is a multiple of 4.</value>
  </data>
  <data name="GORGFX_ERR_TEXTURE_CUBE_REQUIRES_6_ARRAY" xml:space="preserve">
    <value>Cannot create the texture cube array.  Feature level 10.0 devices require an array count of 6.</value>
  </data>
  <data name="GORGFX_ERR_TEXTURE_FORMAT_NOT_SUPPORTED" xml:space="preserve">
    <value>The format [{0}] is not supported for a [{1}] texture.</value>
  </data>
  <data name="GORGFX_ERR_UAV_REQUIRES_SM5" xml:space="preserve">
    <value>Unordered access views for textures requires a SM5 or better video device.</value>
  </data>
  <data name="GORGFX_ERR_TEXTURE_NO_MIP_SUPPORT" xml:space="preserve">
    <value>The texture format [{0}] must be used with a mip map count of 1.</value>
  </data>
  <data name="GORGFX_ERR_CANNOT_MULTISAMPLE_CUBE" xml:space="preserve">
    <value>Cannot use a multisampled texture as a texture cube.</value>
  </data>
  <data name="GORGFX_ERR_NO_VIDEO_DEVICE_WITH_NAME" xml:space="preserve">
    <value>There is no video device with the name '{0}'.</value>
  </data>
  <data name="GORGFX_ERR_FEATURE_LEVEL_INVALID" xml:space="preserve">
    <value>The feature level [{0}] is not valid.</value>
  </data>
  <data name="GORGFX_ERR_SWAP_BACKBUFFER_TOO_SMALL" xml:space="preserve">
    <value>The swap chain back buffer is too small: {0}x{1}. The buffer must have a width and height of least 1 pixel.</value>
  </data>
  <data name="GORGFX_ERR_NEED_FORM_FOR_FULLSCREEN" xml:space="preserve">
    <value>The swap chain '{0}' is bound to a child control, only a window may be put into full screen mode.</value>
  </data>
  <data name="GORGFX_ERR_RESOURCE_IS_NOT_RENDERTARGET" xml:space="preserve">
    <value>The resource '{0}' is not a render target.</value>
  </data>
  <data name="GORGFX_ERR_RTV_ALREADY_BOUND" xml:space="preserve">
    <value>The render target view for resource '{0}' is already bound.</value>
  </data>
  <data name="GORGFX_ERR_RTV_NOT_SAME_TYPE" xml:space="preserve">
    <value>The render target views are not the same type: [{0}].</value>
  </data>
  <data name="GORGFX_ERR_CONSTANT_BUFFER_TOO_LARGE" xml:space="preserve">
    <value>The size requested ({0} bytes) for the constant buffer exceeds the maximum value of {1} bytes.</value>
  </data>
  <data name="GORGFX_ERR_RTV_DEPTHSTENCIL_ARRAYCOUNT_MISMATCH" xml:space="preserve">
    <value>The array count in the render target views does not match with the depth/stencil view '{0}'.</value>
  </data>
  <data name="GORGFX_ERR_RTV_DEPTHSTENCIL_MULTISAMPLE_MISMATCH" xml:space="preserve">
    <value>The depth stenvcil view resource must have the same multisample quality: {0} and count: {1} as the render targets.</value>
  </data>
  <data name="GORGFX_ERR_RTV_DEPTHSTENCIL_RESOURCE_MISMATCH" xml:space="preserve">
    <value>The depth/stencil view and render target views do not have the same width, height, or array count/depth count.</value>
  </data>
  <data name="GORGFX_ERR_RTV_DEPTHSTENCIL_TYPE_MISMATCH" xml:space="preserve">
    <value>The type of the depth stencil view resource [{0}] is not the same as the render targets.</value>
  </data>
  <data name="GORGFX_ERR_RTV_MULTISAMPLE_MISMATCH" xml:space="preserve">
    <value>The render target view resources must all have the same multisample quality: {0} and count: {1}.</value>
  </data>
  <data name="GORGFX_ERR_RTV_RESOURCE_MISMATCH" xml:space="preserve">
    <value>The render target views do not have the same width, height, or array count/depth count.</value>
  </data>
  <data name="GORGFX_ERR_CANNOT_COMPILE_SHADER" xml:space="preserve">
    <value>Could not compile the shader source code.
Errors:
{0}</value>
  </data>
  <data name="GORGFX_ERR_DATA_OFFSET_COUNT_IS_TOO_LARGE" xml:space="preserve">
    <value>The offset: {0} and count: {1} are too large for the source data.</value>
  </data>
  <data name="GORGFX_ERR_IMAGE_TYPE_UNSUPPORTED" xml:space="preserve">
    <value>The image type [{0}] is unsupported.</value>
  </data>
  <data name="GORGFX_ERR_TEXTURE_NOT_SHADER_RESOURCE" xml:space="preserve">
    <value>The texture '{0}' is not a shader resource, and cannot be bound to a shader.</value>
  </data>
  <data name="GORGFX_ERR_TEXTURE_TYPE_NOT_SUPPORTED" xml:space="preserve">
    <value>The texture type [{0}] is unsupported.</value>
  </data>
  <data name="GORGFX_ERR_NOT_GORGON_SHADER" xml:space="preserve">
    <value>The data in the stream is not a Gorgon binary shader.</value>
  </data>
  <data name="GORGFX_ERR_MULTISAMPLE_INVALID_MIP" xml:space="preserve">
    <value>The mip level count must be set to 1 when multisampling is enabled on a texture.</value>
  </data>
  <data name="GORGFX_ERR_TEXTURE_ARRAYCOUNT_INVALID" xml:space="preserve">
    <value>The array count must be between 1 and {0}.</value>
  </data>
  <data name="GORGFX_ERR_DEPTHSTENCIL_FORMAT_INVALID" xml:space="preserve">
    <value>The format [{0}] is not valid for a depth/stencil binding.</value>
  </data>
  <data name="GORGFX_ERR_DEPTHSTENCIL_MS_FL101" xml:space="preserve">
    <value>Cannot use multisampling with a depth/stencil texture on feature level 10 devices or below.</value>
  </data>
  <data name="GORGFX_ERR_DEPTHSTENCIL_NOT_DEFAULT" xml:space="preserve">
    <value>A depth/stencil texture must have a usage of [Default].</value>
  </data>
  <data name="GORGFX_ERR_DEPTHSTENCIL_TYPED_SHADER_RESOURCE" xml:space="preserve">
    <value>A depth/stencil cannot be bound as a shader resource unless it has a typeless format.</value>
  </data>
  <data name="GORGFX_ERR_DEPTHSTENCIL_VOLUME" xml:space="preserve">
    <value>A 3D texture cannot be used as a depth/stencil buffer.</value>
  </data>
  <data name="GORGFX_ERR_MULTISAMPLE_COUNT_NOT_SUPPORTED" xml:space="preserve">
    <value>The multisample count {0} with a format of [{1}] is not supported on the device '{2}'.</value>
  </data>
  <data name="GORGFX_ERR_RENDERTARGET_NOT_DEFAULT" xml:space="preserve">
    <value>A render target texture must have a usage of [Default].</value>
  </data>
  <data name="GORGFX_ERR_TEXTURE_IMMUTABLE_REQUIRES_DATA" xml:space="preserve">
    <value>The texture '{0}' has a usage of [Immutable], but has no data to initialize the texture with.</value>
  </data>
  <data name="GORGFX_ERR_TEXTURE_UNORDERED_NO_MULTISAMPLE" xml:space="preserve">
    <value>A multisampled texture cannot be bound as an unordered resource.</value>
  </data>
  <data name="GORGFX_ERR_UAV_FORMAT_INVALID" xml:space="preserve">
    <value>The format [{0}] is not valid for an unordered access binding.</value>
  </data>
  <data name="GORGFX_ERR_LAYOUT_INVALID_ELEMENT_TYPE" xml:space="preserve">
    <value>The type '{0}' is not a valid type for an input element.</value>
  </data>
  <data name="GORGFX_ERR_VERTEX_NO_FIELDS" xml:space="preserve">
    <value>There are no public fields in the '{0}' vertex type .</value>
  </data>
  <data name="GORGFX_ERR_VERTEX_TYPE_NOT_VALID_FOR_NATIVE" xml:space="preserve">
    <value>A vertex must not have complex marshalling (i.e. MarshalAsAttribute), be a reference type or have non-primitive/value type fields.</value>
  </data>
  <data name="GORGFX_ERR_BUFFER_ALREADY_LOCKED" xml:space="preserve">
    <value>The buffer is already locked.</value>
  </data>
  <data name="GORGFX_ERR_BUFFER_LOCK_NOT_DYNAMIC" xml:space="preserve">
    <value>Only a buffer with a usage of [Dynamic] can be locked. The buffer '{0}' has a usage of [{1}]. </value>
  </data>
  <data name="GORGFX_ERR_BUFFER_LOCK_NOT_VALID" xml:space="preserve">
    <value>The lock pointer for the buffer is not owned by this buffer.</value>
  </data>
  <data name="GORGFX_ERR_TYPE_NO_FIELDS" xml:space="preserve">
    <value>The type '{0}' has no public fields.</value>
  </data>
  <data name="GORGFX_ERR_TYPE_NOT_VALID_FOR_NATIVE" xml:space="preserve">
    <value>The type '{0}' has complex marshalling and cannot be used. </value>
  </data>
  <data name="GraphicsShaders" type="System.Resources.ResXFileRef, System.Windows.Forms">
    <value>..\Resources\GraphicsShaders.hlsl;System.String, mscorlib, Version=4.0.0.0, Culture=neutral, PublicKeyToken=b77a5c561934e089;Windows-1252</value>
  </data>
  <data name="GORGFX_TOSTR_VERTEXBUFFER_BINDING" xml:space="preserve">
    <value>Vertex buffer binding.  Stride: {0}, Offset: {1}, VertexBuffer: {2}</value>
  </data>
  <data name="GORGFX_ERR_SWAP_BACKBUFFER_TOO_LARGE" xml:space="preserve">
    <value>The requested width and/or height ({0}x{1}) for the swap chain backer buffer is too large. 

The width must be a value between 1-{2}, and the height must be a value between 1-{3}.</value>
  </data>
  <data name="GORGFX_ERR_BUFFER_CANNOT_BE_BOUND_TO_GPU" xml:space="preserve">
    <value>The buffer view could not be created. Ensure that the buffer is not a staging buffer, and has a binding flag for shaders.</value>
  </data>
  <data name="GORGFX_ERR_BUFFER_NON_STAGING_NEEDS_BINDING" xml:space="preserve">
    <value>A [{0}] buffer cannot use a binding of [None].</value>
  </data>
  <data name="GORGFX_ERR_BUFFER_VIEW_START_COUNT_OUT_OF_RANGE" xml:space="preserve">
    <value>The starting element {0} plus the count {1} is larger than the buffer element size of {2}.</value>
  </data>
  <data name="GORGFX_ERR_BUFFER_IS_IMMUTABLE" xml:space="preserve">
    <value>Cannot update an immutable buffer.</value>
  </data>
  <data name="GORGFX_ERR_TEXTURE_VIEW_ARRAY_OUT_OF_RANGE" xml:space="preserve">
    <value>The array index ({0}), and the count ({1}) are larger than the total number of array indices ({2}) in the texture.</value>
  </data>
  <data name="GORGFX_ERR_TEXTURE_VIEW_DEPTH_OUT_OF_RANGE" xml:space="preserve">
    <value>The depth slice ({0}), and the slice count ({1}) are larger than the total depth ({2}) in the texture.</value>
  </data>
  <data name="GORGFX_ERR_TEXTURE_VIEW_MIP_OUT_OF_RANGE" xml:space="preserve">
    <value>The first mip index ({0}), and the count ({1}) are larger than the total number of mip levels ({2}) in the texture.</value>
  </data>
  <data name="GORGFX_ERR_VIEW_DEPTH_STENCIL_NO_3D" xml:space="preserve">
    <value>Depth/stencil views cannot be created for 3D texture types.</value>
  </data>
  <data name="GORGFX_ERR_STATE_IMMUTABLE" xml:space="preserve">
    <value>The {0} has been assigned and is now in a read only state.</value>
  </data>
  <data name="GORGFX_ERR_EFFECT_NOT_INITIALIZED" xml:space="preserve">
    <value>The effect '{0}' has not been initialized.</value>
  </data>
  <data name="GORGFX_ERR_EFFECT_PASS_COUNT_INVALID" xml:space="preserve">
    <value>There must be at least 1 pass for a shader effect.</value>
  </data>
  <data name="GORGFX_ERR_PASS_INDEX_OUT_OF_RANGE" xml:space="preserve">
    <value>The effect pass index ({0}) must be 0 or less than {1}.</value>
  </data>
<<<<<<< HEAD
  <data name="GORGFX_ERR_GAUSS_BLUR_KERNEL_SIZE_INVALID" xml:space="preserve">
    <value>The kernel size must be between 1 and 64 (inclusive).</value>
=======
  <data name="GORGFX_ERR_EFFECT_GAUSS_BLUR_KERNEL_SIZE_INVALID" xml:space="preserve">
    <value>The kernel size must be between 3 and 81 (inclusive).</value>
>>>>>>> 8f83d43c
  </data>
  <data name="GORGFX_NAME_GAUSS_BLUR_EFFECT" xml:space="preserve">
    <value>Gaussian Blur Effect</value>
  </data>
</root><|MERGE_RESOLUTION|>--- conflicted
+++ resolved
@@ -461,13 +461,8 @@
   <data name="GORGFX_ERR_PASS_INDEX_OUT_OF_RANGE" xml:space="preserve">
     <value>The effect pass index ({0}) must be 0 or less than {1}.</value>
   </data>
-<<<<<<< HEAD
-  <data name="GORGFX_ERR_GAUSS_BLUR_KERNEL_SIZE_INVALID" xml:space="preserve">
-    <value>The kernel size must be between 1 and 64 (inclusive).</value>
-=======
   <data name="GORGFX_ERR_EFFECT_GAUSS_BLUR_KERNEL_SIZE_INVALID" xml:space="preserve">
     <value>The kernel size must be between 3 and 81 (inclusive).</value>
->>>>>>> 8f83d43c
   </data>
   <data name="GORGFX_NAME_GAUSS_BLUR_EFFECT" xml:space="preserve">
     <value>Gaussian Blur Effect</value>
