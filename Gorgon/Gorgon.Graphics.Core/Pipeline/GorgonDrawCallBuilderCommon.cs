--- conflicted
+++ resolved
@@ -106,7 +106,7 @@
         /// <see cref="ShaderType.Compute"/> shaders are not supported in this method will throw an exception.
         /// </para>
         /// </remarks>
-        public TB SamplerStates(ShaderType shaderType, IReadOnlyList<GorgonSamplerState> samplers, int index)
+        public TB SamplerStates(ShaderType shaderType, IReadOnlyList<GorgonSamplerState> samplers, int index = 0)
         {
             if ((index < 0) || (index >= GorgonSamplerStates.MaximumSamplerStateCount))
             {
@@ -531,88 +531,6 @@
         }
 
         /// <summary>
-<<<<<<< HEAD
-=======
-        /// Function to return the draw call.
-        /// </summary>
-        /// <param name="allocator">[Optional] The allocator used to create an instance of the object</param>
-        /// <returns>The draw call created or updated by this builder.</returns>
-        /// <exception cref="GorgonException">Thrown if a <see cref="GorgonVertexShader"/> is not assigned to the <see cref="GorgonPipelineState.VertexShader"/> property with the <see cref="PipelineState(Gorgon.Graphics.Core.GorgonPipelineStateBuilder)"/> command.</exception>
-        /// <remarks>
-        /// <para>
-        /// Using an <paramref name="allocator"/> can provide different strategies when building draw calls.  If omitted, the draw call will be created using the standard <see langword="new"/> keyword.
-        /// </para>
-        /// <para>
-        /// A custom allocator can be beneficial because it allows us to use a pool for allocating the objects, and thus allows for recycling of objects. This keeps the garbage collector happy by keeping objects
-        /// around for as long as we need them, instead of creating objects that can potentially end up in the large object heap or in Gen 2.
-        /// </para>
-        /// <para>
-        /// A draw call requires that at least a vertex shader be bound. If none is present, then the method will throw an exception.
-        /// </para>
-        /// </remarks>
-        public TDc Build(GorgonRingPool<TDc> allocator = null)
-        {
-            TDc final = OnCreate(allocator);
-            final.SetupConstantBuffers();
-            final.SetupSamplers();
-            final.SetupViews();
-            
-            if (final.D3DState.VertexBuffers == null)
-            {
-                final.D3DState.VertexBuffers = new GorgonVertexBufferBindings();
-            }
-
-            if (final.D3DState.StreamOutBindings == null)
-            {
-                final.D3DState.StreamOutBindings = new GorgonStreamOutBindings();
-            }
-            
-            StateCopy.CopyVertexBuffers(final.D3DState.VertexBuffers, DrawCall.VertexBufferBindings, DrawCall.InputLayout);
-            StateCopy.CopyStreamOutBuffers(final.D3DState.StreamOutBindings, DrawCall.StreamOutBufferBindings);
-
-            // Copy over the available constants.
-            StateCopy.CopyConstantBuffers(final.D3DState.PsConstantBuffers, DrawCall.D3DState.PsConstantBuffers, 0);
-            StateCopy.CopyConstantBuffers(final.D3DState.VsConstantBuffers, DrawCall.D3DState.VsConstantBuffers, 0);
-            StateCopy.CopyConstantBuffers(final.D3DState.GsConstantBuffers, DrawCall.D3DState.GsConstantBuffers, 0);
-            StateCopy.CopyConstantBuffers(final.D3DState.HsConstantBuffers, DrawCall.D3DState.HsConstantBuffers, 0);
-            StateCopy.CopyConstantBuffers(final.D3DState.DsConstantBuffers, DrawCall.D3DState.DsConstantBuffers, 0);
-
-            // Copy over samplers.
-            StateCopy.CopySamplers(final.D3DState.PsSamplers, DrawCall.D3DState.PsSamplers, 0);
-            StateCopy.CopySamplers(final.D3DState.VsSamplers, DrawCall.D3DState.VsSamplers, 0);
-            StateCopy.CopySamplers(final.D3DState.GsSamplers, DrawCall.D3DState.GsSamplers, 0);
-            StateCopy.CopySamplers(final.D3DState.DsSamplers, DrawCall.D3DState.DsSamplers, 0);
-            StateCopy.CopySamplers(final.D3DState.HsSamplers, DrawCall.D3DState.HsSamplers, 0);
-
-            // Copy over shader resource views.
-            StateCopy.CopySrvs(final.D3DState.PsSrvs, DrawCall.D3DState.PsSrvs, 0);
-            StateCopy.CopySrvs(final.D3DState.VsSrvs, DrawCall.D3DState.VsSrvs, 0);
-            StateCopy.CopySrvs(final.D3DState.GsSrvs, DrawCall.D3DState.GsSrvs, 0);
-            StateCopy.CopySrvs(final.D3DState.DsSrvs, DrawCall.D3DState.DsSrvs, 0);
-            StateCopy.CopySrvs(final.D3DState.HsSrvs, DrawCall.D3DState.HsSrvs, 0);
-
-            // Copy over unordered access views.
-            StateCopy.CopyReadWriteViews(final.D3DState.ReadWriteViews, DrawCall.D3DState.ReadWriteViews, 0);
-
-            final.D3DState.PipelineState = DrawCall.PipelineState;
-
-            // Copy the cached states.
-            final.PipelineState.D3DBlendState = DrawCall.PipelineState.D3DBlendState;
-            final.PipelineState.D3DDepthStencilState = DrawCall.PipelineState.D3DDepthStencilState;
-            final.PipelineState.D3DRasterState = DrawCall.PipelineState.D3DRasterState;
-
-            OnUpdate(final);
-
-            if (final.PipelineState.VertexShader == null)
-            {
-                throw new GorgonException(GorgonResult.CannotCreate, Resources.GORGFX_ERR_NO_VERTEX_SHADER);
-            }
-
-            return final;
-        }
-
-        /// <summary>
->>>>>>> d0f05cce
         /// Function to reset the builder to the specified draw call state.
         /// </summary>
         /// <param name="drawCall">[Optional] The specified draw call state to copy.</param>
@@ -736,7 +654,7 @@
             if (DrawCall.D3DState.PipelineState?.PixelShader != null)
             {
                 StateCopy.CopyConstantBuffers(final.D3DState.PsConstantBuffers, DrawCall.D3DState.PsConstantBuffers, 0);
-                StateCopy.CopySamplers(final.D3DState.PsSamplers, DrawCall.D3DState.PsSamplers);
+                StateCopy.CopySamplers(final.D3DState.PsSamplers, DrawCall.D3DState.PsSamplers, 0);
                 StateCopy.CopySrvs(final.D3DState.PsSrvs, DrawCall.D3DState.PsSrvs);
             }
             else
@@ -749,7 +667,7 @@
             if (DrawCall.D3DState.PipelineState?.VertexShader != null)
             {
                 StateCopy.CopyConstantBuffers(final.D3DState.VsConstantBuffers, DrawCall.D3DState.VsConstantBuffers, 0);
-                StateCopy.CopySamplers(final.D3DState.VsSamplers, DrawCall.D3DState.VsSamplers);
+                StateCopy.CopySamplers(final.D3DState.VsSamplers, DrawCall.D3DState.VsSamplers, 0);
                 StateCopy.CopySrvs(final.D3DState.VsSrvs, DrawCall.D3DState.VsSrvs);
             }
             else
@@ -762,7 +680,7 @@
             if (DrawCall.D3DState.PipelineState?.GeometryShader != null)
             {
                 StateCopy.CopyConstantBuffers(final.D3DState.GsConstantBuffers, DrawCall.D3DState.GsConstantBuffers, 0);
-                StateCopy.CopySamplers(final.D3DState.GsSamplers, DrawCall.D3DState.GsSamplers);
+                StateCopy.CopySamplers(final.D3DState.GsSamplers, DrawCall.D3DState.GsSamplers, 0);
                 StateCopy.CopySrvs(final.D3DState.GsSrvs, DrawCall.D3DState.GsSrvs);
             }
             else
@@ -775,7 +693,7 @@
             if (DrawCall.D3DState.PipelineState?.DomainShader != null)
             {
                 StateCopy.CopyConstantBuffers(final.D3DState.DsConstantBuffers, DrawCall.D3DState.DsConstantBuffers, 0);
-                StateCopy.CopySamplers(final.D3DState.DsSamplers, DrawCall.D3DState.DsSamplers);
+                StateCopy.CopySamplers(final.D3DState.DsSamplers, DrawCall.D3DState.DsSamplers, 0);
                 StateCopy.CopySrvs(final.D3DState.DsSrvs, DrawCall.D3DState.DsSrvs);
             }
             else
@@ -788,7 +706,7 @@
             if (DrawCall.D3DState.PipelineState?.HullShader != null)
             {
                 StateCopy.CopyConstantBuffers(final.D3DState.HsConstantBuffers, DrawCall.D3DState.HsConstantBuffers, 0);
-                StateCopy.CopySamplers(final.D3DState.HsSamplers, DrawCall.D3DState.HsSamplers);
+                StateCopy.CopySamplers(final.D3DState.HsSamplers, DrawCall.D3DState.HsSamplers, 0);
                 StateCopy.CopySrvs(final.D3DState.HsSrvs, DrawCall.D3DState.HsSrvs);
             }
             else
