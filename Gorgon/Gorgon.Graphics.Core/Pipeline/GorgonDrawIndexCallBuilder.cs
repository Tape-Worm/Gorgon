﻿#region MIT
// 
// Gorgon.
// Copyright (C) 2018 Michael Winsor
// 
// Permission is hereby granted, free of charge, to any person obtaining a copy
// of this software and associated documentation files (the "Software"), to deal
// in the Software without restriction, including without limitation the rights
// to use, copy, modify, merge, publish, distribute, sublicense, and/or sell
// copies of the Software, and to permit persons to whom the Software is
// furnished to do so, subject to the following conditions:
// 
// The above copyright notice and this permission notice shall be included in
// all copies or substantial portions of the Software.
// 
// THE SOFTWARE IS PROVIDED "AS IS", WITHOUT WARRANTY OF ANY KIND, EXPRESS OR
// FITNESS FOR A PARTICULAR PURPOSE AND NONINFRINGEMENT. IN NO EVENT SHALL THE
// AUTHORS OR COPYRIGHT HOLDERS BE LIABLE FOR ANY CLAIM, DAMAGES OR OTHER
// LIABILITY, WHETHER IN AN ACTION OF CONTRACT, TORT OR OTHERWISE, ARISING FROM,
// OUT OF OR IN CONNECTION WITH THE SOFTWARE OR THE USE OR OTHER DEALINGS IN
// THE SOFTWARE.
// 
// Created: May 23, 2018 1:44:30 PM
// 
#endregion

using System;
using Gorgon.Graphics.Core.Properties;
using Gorgon.Memory;

namespace Gorgon.Graphics.Core
{
    /// <summary>
    /// A builder class used to create indexed draw calls using fluent calls.
    /// </summary>
    /// <remarks>
    /// <para>
    /// The draw call builder object allow applications to build the immutable draw call objects needed to send data and state information to the GPU.
    /// </para>
    /// <para>
    /// A draw call is an immutable object that contains all of the state required to render mesh information. For each mesh an application needs to render, an single draw call should be issued via the
    /// <see cref="O:Gorgon.Graphics.Core.GorgonGraphics.Submit"/> methods.  
    /// </para>
    /// <para>
    /// State management is handled internally by Gorgon so that duplicate states are not set and thus, performance is not impacted by redundant states.
    /// </para>
    /// <para>
    /// Because a draw call is immutable, it is not possible to modify a draw call after it's been created. However, a copy of a draw call can be created using the
    /// <see cref="GorgonDrawCallBuilderCommon{TB,TDc}.ResetTo"/> method on the this object. Or, the builder can be modified after the creation of your draw call that needs to be updated and a new call may
    /// be built then.
    /// </para>
    /// <para>
    /// This builder type uses a fluent interface to assemble the draw call, its resources and its <see cref="GorgonPipelineState"/>. 
    /// </para>
    /// </remarks>
    /// <seealso cref="GorgonGraphics"/>
    /// <seealso cref="GorgonPipelineState"/>
    /// <seealso cref="GorgonDrawIndexCall"/>
    public class GorgonDrawIndexCallBuilder
        : GorgonDrawCallBuilderCommon<GorgonDrawIndexCallBuilder, GorgonDrawIndexCall>
    {
        #region Methods.
        /// <summary>
        /// Function to create a new draw call.
        /// </summary>
        /// <param name="allocator">The allocator to use when creating draw call objects.</param>
        /// <returns>A new draw call.</returns>
        protected override GorgonDrawIndexCall OnCreate(GorgonRingPool<GorgonDrawIndexCall> allocator)
        {
            return allocator == null ? new GorgonDrawIndexCall() : allocator.Allocate();
        }

        /// <summary>
        /// Function to reset the properties of the draw call to the draw call passed in.
        /// </summary>
        /// <param name="drawCall">The draw call to copy from.</param>
        /// <returns>The fluent builder interface.</returns>
        protected override GorgonDrawIndexCallBuilder OnResetTo(GorgonDrawIndexCall drawCall)
        {
            DrawCall.IndexBuffer = drawCall.IndexBuffer;
            DrawCall.BaseVertexIndex = drawCall.BaseVertexIndex;
            DrawCall.IndexStart = drawCall.IndexStart;
            DrawCall.IndexCount = drawCall.IndexCount;
            DrawCall.IndexBuffer = drawCall.IndexBuffer;
            return this;
        }

        /// <summary>
        /// Function to clear the draw call.
        /// </summary>
        /// <returns>The fluent builder interface.</returns>
        protected override GorgonDrawIndexCallBuilder OnClear()
        {
            DrawCall.IndexBuffer = null;
            DrawCall.BaseVertexIndex = 0;
            DrawCall.IndexStart = 0;
            DrawCall.IndexCount = 0;
            return this;
        }

        /// <summary>
        /// Function to update the properties of the draw call from the working copy to the final copy.
        /// </summary>
        /// <param name="finalCopy">The object representing the finalized copy.</param>
        /// <returns></returns>
        protected override void OnUpdate(GorgonDrawIndexCall finalCopy)
        {
            finalCopy.BaseVertexIndex = DrawCall.BaseVertexIndex;
            finalCopy.IndexStart = DrawCall.IndexStart;
            finalCopy.IndexCount = DrawCall.IndexCount;
            finalCopy.IndexBuffer = DrawCall.IndexBuffer;
        }

        /// <summary>
        /// Function to assign an index buffer to the draw call.
        /// </summary>
        /// <param name="buffer">The buffer to assign.</param>
        /// <param name="indexStart">[Optional] The first index in the index buffer to render.</param>
        /// <param name="indexCount">[Optional]  The number of indices to render.</param>
        /// <returns>The fluent builder interface.</returns>
        /// <exception cref="ArgumentOutOfRangeException">Thrown when the <paramref name="indexStart"/> parameter is less than 0.
        /// <para>-or-</para>
        /// <para>Thrown when the <paramref name="indexCount"/> parameter is less than 1.</para>
        /// </exception>
<<<<<<< HEAD
        public GorgonDrawIndexCallBuilder IndexBuffer(GorgonIndexBuffer buffer, int indexStart = 0, int indexCount = 1)
=======
        public GorgonDrawIndexCallBuilder IndexBuffer(GorgonIndexBuffer buffer, int indexStart = 0, int? indexCount = null)
>>>>>>> d4bc2164
        {
            if (indexStart < 0)
            {
                throw new ArgumentOutOfRangeException(nameof(indexStart), Resources.GORGFX_ERR_INDEX_TOO_SMALL);
            }

            if ((indexCount != null) && (indexCount < 1))
            {
                throw new ArgumentOutOfRangeException(nameof(indexCount), Resources.GORGFX_ERR_INDEX_COUNT_TOO_SMALL);
            }

            DrawCall.IndexStart = indexStart;
            DrawCall.IndexCount = indexCount ?? 0;
            DrawCall.IndexBuffer = buffer;
            return this;
        }

        /// <summary>
        /// Function to set the first index, and the number of indices to render in the draw call.
        /// </summary>
        /// <param name="indexStart">The first index in the index buffer to render.</param>
        /// <param name="indexCount">The number of indices to render.</param>
        /// <returns>The fluent builder interface.</returns>
        /// <exception cref="ArgumentOutOfRangeException">Thrown when the <paramref name="indexStart"/> parameter is less than 0.
        /// <para>-or-</para>
        /// <para>Thrown when the <paramref name="indexCount"/> parameter is less than 1.</para>
        /// </exception>
        public GorgonDrawIndexCallBuilder IndexRange(int indexStart, int indexCount)
        {
            if (indexStart < 0)
            {
                throw new ArgumentOutOfRangeException(nameof(indexStart), Resources.GORGFX_ERR_INDEX_TOO_SMALL);
            }

            if (indexCount < 1)
            {
                throw new ArgumentOutOfRangeException(nameof(indexCount), Resources.GORGFX_ERR_INDEX_COUNT_TOO_SMALL);
            }

            DrawCall.IndexStart = indexStart;
            DrawCall.IndexCount = indexCount;
            return this;
        }

        /// <summary>
        /// Function to set the base vertex index.
        /// </summary>
        /// <param name="baseVertexIndex">The base vertex index to set.</param>
        /// <returns>The fluent builder interface.</returns>
        public GorgonDrawIndexCallBuilder BaseVertexIndex(int baseVertexIndex)
        {
            if (baseVertexIndex < -1)
            {
                throw new ArgumentOutOfRangeException(nameof(baseVertexIndex), Resources.GORGFX_ERR_VERTEX_INDEX_TOO_SMALL);
            }

            DrawCall.BaseVertexIndex = baseVertexIndex;

            return this;
        }
        #endregion

        #region Constructor.
        /// <summary>
        /// Initializes a new instance of the <see cref="GorgonDrawIndexCallBuilder"/> class.
        /// </summary>
        public GorgonDrawIndexCallBuilder()
            : base(new GorgonDrawIndexCall())
        {

        }
        #endregion
    }
}<|MERGE_RESOLUTION|>--- conflicted
+++ resolved
@@ -122,11 +122,7 @@
         /// <para>-or-</para>
         /// <para>Thrown when the <paramref name="indexCount"/> parameter is less than 1.</para>
         /// </exception>
-<<<<<<< HEAD
-        public GorgonDrawIndexCallBuilder IndexBuffer(GorgonIndexBuffer buffer, int indexStart = 0, int indexCount = 1)
-=======
         public GorgonDrawIndexCallBuilder IndexBuffer(GorgonIndexBuffer buffer, int indexStart = 0, int? indexCount = null)
->>>>>>> d4bc2164
         {
             if (indexStart < 0)
             {
