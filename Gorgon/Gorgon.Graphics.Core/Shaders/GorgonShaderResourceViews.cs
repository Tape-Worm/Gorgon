--- conflicted
+++ resolved
@@ -243,29 +243,6 @@
 #endif
 	    }
 
-<<<<<<< HEAD
-		/// <summary>
-		/// Function to retrieve the dirty items in this list.
-		/// </summary>
-		/// <param name="peek">[Optional] <b>true</b> if the dirty state should not be modified by calling this method, or <b>false</b> if it should be.</param>
-		/// <remarks>
-		/// <para>
-		/// This will return a tuple that contains the start index, and count of the items that have been changed in this collection.  
-		/// </para>
-		/// <para>
-		/// If the <paramref name="peek"/> parameter is set to <b>true</b>, then the state of this collection is not changed when retrieving the modified objects. Otherwise, the state will be reset and a 
-		/// subsequent call to this method will result in a tuple that does not contain any changed values (i.e. the start and count will be 0) until the collection is modified again.
-		/// </para>
-		/// </remarks>
-		public ref readonly (int Start, int Count) GetDirtyItems(bool peek = false)
-		{
-    if (_changedIndices.Count == 0)
-		    {
-		        return ref _dirtyItems;
-		    }
-
-		    int minSlot = int.MaxValue;
-=======
         /// <summary>
         /// Function to retrieve the dirty items in this list.
         /// </summary>
@@ -287,7 +264,6 @@
             }
             
             int minSlot = int.MaxValue;
->>>>>>> 0a358dc3
             int maxSlot = int.MinValue;
 
             // Find the lowest start value.
@@ -297,35 +273,6 @@
                 maxSlot = maxSlot.Max(_changedIndices[i]);
             }
 
-<<<<<<< HEAD
-            // Add values to native array.
-            for (int i = 0; i < _changedIndices.Count; ++i)
-            {
-                int index = _changedIndices[i];
-                Native[index - minSlot] = _backingArray[index]?.Native;
-		    }
-
-		    if (minSlot == int.MaxValue)
-		    {
-		        minSlot = 0;
-		    }
-
-            if (maxSlot == int.MinValue)
-            {
-                maxSlot = -1;
-            }
-
-		    _dirtyItems = (minSlot, (maxSlot - minSlot) + 1);
-
-		    if (!peek)
-		    {
-		        _indexMask1 = _indexMask2 = 0;
-                _changedIndices.Clear();
-		    }
-            
-		    return ref _dirtyItems;
-	    }
-=======
             // If we couldn't find a min/max slot, then treat as empty.
             if ((minSlot == int.MaxValue) || (maxSlot == int.MinValue))
             {
@@ -353,7 +300,6 @@
 
             return ref _dirtyItems;
         }
->>>>>>> 0a358dc3
 
         /// <summary>Removes the <see cref="T:System.Collections.Generic.IList`1" /> item at the specified index.</summary>
         /// <param name="index">The zero-based index of the item to remove.</param>
