--- conflicted
+++ resolved
@@ -25,6 +25,7 @@
 #endregion
 
 using System;
+using System.Buffers;
 using System.Collections.Generic;
 using System.ComponentModel;
 using System.Diagnostics;
@@ -46,3036 +47,6 @@
 
 namespace Gorgon.Graphics.Core
 {
-<<<<<<< HEAD
-	/// <summary>
-	/// The primary object for the Gorgon Graphics system.
-	/// </summary>
-	/// <remarks>
-	/// <para>
-	/// This is used to initialize the functionality available for rendering hardware accelerated graphics for applications. It is also used in the initialization of other objects used to create graphics. 
-	/// </para>
-	/// <para>
-	/// Typically, a graphics object is assigned to a single <see cref="IGorgonVideoAdapterInfo"/> to provide access to the functionality of that video adapter. If the system has more than once video adapter 
-	/// installed then access to subsequent devices can be given by creating a new instance of this object with the appropriate <see cref="IGorgonVideoAdapterInfo"/>.
-	/// </para>
-	/// <para>
-	/// <note type="tip">
-	/// <para>
-	/// To determine what devices are attached to the system, use a <see cref="EnumerateAdapters"/> method to retreive a list of applicable video adapters. This will contain a list of 
-	/// <see cref="IGorgonVideoAdapterInfo"/> objects suitable for construction of the graphics object.
-	/// </para>
-	/// </note>
-	/// </para>
-	/// <para>
-	/// When creating a graphics object, the user can choose which feature set they will support for a given <see cref="IGorgonVideoAdapterInfo"/> so that older devices may be used. The actual feature set 
-	/// support is provided by the <see cref="IGorgonVideoAdapterInfo.FeatureSet"/> on the <see cref="IGorgonVideoAdapterInfo"/> interface.
-	/// </para>
-	/// <para>
-	/// This object is quite simple in its functionality. It provides some state assignment, and a means to submit a <see cref="GorgonDrawCallCommon">draw call</see> so that graphics information can be 
-	/// rendered.
-	/// </para>
-	/// <para><h3>Rendering</h3></para>
-	/// <para>
-	/// Through the use of <see cref="GorgonDrawCallCommon">draw call types</see>, this object will send data in a stateless fashion. This differs from Direct 3D and other traditional APIs where states are 
-	/// set until they're changed (stateful). The approach provided by this object avoids a common problem called state-leakage where a state may have been set prior to drawing, but was forgotten about. 
-	/// This can lead to artifacts or can disable rendering entirely and consequently can be quite difficult to track. 
-	/// </para>
-	/// <para>
-	/// When a draw call is sent, it carries all of the required state information (with the exception of resource types). This ensures that if a draw call doesn't need a state at a specific time, 
-	/// it will be reset to a sensible default (as defined by the developer). 
-	/// </para>
-	/// <para>
-	/// When drawing, Gorgon will determine the minimum required state to send with the final draw call, ensuring no redundant states are set. This type of rendering provides a performance gain since it will 
-	/// only set the absolute minimum unique state it needs when the draw call is actually sent to the GPU. This means the user can set the state for a draw call as much as they want without that state being 
-	/// sent to the GPU.
-	/// </para>
-	/// <para>
-	/// <h3>Debugging Support</h3>
-	/// </para>
-	/// <para>
-	/// Applications can enable Direct 3D debugging by setting to the <see cref="IsDebugEnabled"/> property to <b>true</b>. This will allow developers to examine underlying failures when rendering using 
-	/// Direct 3D. Gorgon also provides memory tracking for any underlying Direct 3D objects when the <see cref="IsObjectTrackingEnabled"/> is set to <b>true</b>. This is useful if a 
-	/// <see cref="IDisposable.Dispose"/> call was forgotten by the developer.
-	/// </para>
-	/// <para>
-	/// However, it is not enough to just set these flags to <b>true</b> to enable debugging. Users must also use the DirectX control panel (<c>Debug -> Graphics -> DirectX Control Panel</c>) provided by 
-	/// Visual Studio in order to turn on debugging. Finally, the user must then turn on Native debugging in the Project properties of their application (under the <b>Debug</b> tab) so that any debug 
-	/// output can be seen in the Output window while running the application.
-	/// </para>
-	/// <para>
-	/// If using a <b>DEBUG</b> compiled version of Gorgon (recommended for development), then the <see cref="IsDebugEnabled"/> property will automatically be set to <b>true</b>.
-	/// </para>
-	/// </remarks>
-	/// <seealso cref="IGorgonVideoAdapterInfo"/>
-	/// <seealso cref="GorgonDrawCall"/>
-	/// <seealso cref="GorgonDrawIndexCall"/>
-	/// <seealso cref="GorgonInstancedCall"/>
-	/// <seealso cref="GorgonInstancedIndexCall"/>
-	public sealed class GorgonGraphics
-		: IDisposable
-	{
-		#region Events.
-		/// <summary>
-		/// Event triggered before a render target is changed.
-		/// </summary>
-		public event CancelEventHandler RenderTargetChanging;
-
-		/// <summary>
-		/// Event triggered when the render target has been changed.
-		/// </summary>
-		public event EventHandler RenderTargetChanged;
-
-		/// <summary>
-		/// Event triggered before a viewport is changed.
-		/// </summary>
-		public event CancelEventHandler ViewportChanging;
-
-		/// <summary>
-		/// Event triggered when a viewport is changed.
-		/// </summary>
-		public event EventHandler ViewportChanged;
-
-		/// <summary>
-		/// Event triggered before a depth/stencil buffer is changed.
-		/// </summary>
-		public event CancelEventHandler DepthStencilChanging;
-
-		/// <summary>
-		/// Event triggered when the depth/stencil buffer has been changed.
-		/// </summary>
-		public event EventHandler DepthStencilChanged;
-		#endregion
-
-		#region Constants.
-		/// <summary>
-		/// The minimum build number required for the Windows 10 operating system.
-		/// </summary>
-		internal const int MinWin10Build = 15603;
-
-		/// <summary>
-		/// The name of the shader file data used for include files that wish to use the include shader.
-		/// </summary>
-		public const string BlitterShaderIncludeFileName = "__Gorgon_TextureBlitter_Shader__";
-		#endregion
-
-		#region Variables.
-		// The available shader types.
-		private static readonly ShaderType[] _shaderTypes = (ShaderType[])Enum.GetValues(typeof(ShaderType));
-
-		// An empty UAV count to get around an idiotic design decision (no count exposed on the method) for UAVs on compute shaders
-		private static readonly int[] _emptyUavCounts = new int[GorgonReadWriteViewBindings.MaximumReadWriteViewCount];
-
-		// An empty UAV to get around an idiotic design decision (no count exposed on the method) for UAVs on compute shaders
-		private static readonly D3D11.UnorderedAccessView[] _emptyUavs = new D3D11.UnorderedAccessView[GorgonReadWriteViewBindings.MaximumReadWriteViewCount];
-
-		// An empty SRV.
-		private static readonly D3D11.ShaderResourceView[] _emptySrvs = new D3D11.ShaderResourceView[GorgonShaderResourceViews.MaximumShaderResourceViewCount];
-
-		// An empty set of buffers.
-		private static readonly D3D11.Buffer[] _emptyConstantBuffers = new D3D11.Buffer[GorgonConstantBuffers.MaximumConstantBufferCount];
-
-		// Empty sampler states.
-		private static readonly D3D11.SamplerState[] _emptySamplers = new D3D11.SamplerState[GorgonSamplerStates.MaximumSamplerStateCount];
-
-		// The D3D 11.x device context.
-		private D3D11.DeviceContext4 _deviceContext;
-
-		// The D3D 11.x device.
-		private D3D11.Device5 _device;
-
-		// The DXGI adapter.
-		private Adapter4 _dxgiAdapter;
-
-		// The DXGI factory
-		private Factory5 _dxgiFactory;
-
-		// The render targets currently bound to the pipeline.
-		private readonly GorgonRenderTargetView[] _renderTargets = new GorgonRenderTargetView[D3D11.OutputMergerStage.SimultaneousRenderTargetCount];
-
-		// The Native render targets.
-		private readonly D3D11.RenderTargetView[] _d3DRtvs = new D3D11.RenderTargetView[D3D11.OutputMergerStage.SimultaneousRenderTargetCount];
-
-		// The Native unordered access views.
-		private (D3D11.UnorderedAccessView[] View, int[] InitialCount) _d3DUavs = (new D3D11.UnorderedAccessView[1], new int[1]);
-
-		// The viewports used to define the area to render into.
-		private readonly DX.ViewportF[] _viewports = new DX.ViewportF[16];
-
-		// The rectangles used to define the clipping area.
-		private readonly DX.Rectangle[] _scissors = new DX.Rectangle[D3D11.OutputMergerStage.SimultaneousRenderTargetCount];
-		private DX.Rectangle[] _scissorBuffer = new DX.Rectangle[1];
-
-		// The flag used to determine if a render target and/or depth/stencil is updated.
-		private (bool RtvsChanged, bool DepthViewChanged) _isTargetUpdated;
-
-		// The state of the previous draw call.
-		// We do a lot of copying between our draw call data to keep it immutable, but this thing will store references
-		// directly (for a tiny performance gain, hopefully).
-		private readonly D3DState _lastState = new D3DState
-		{
-			CsReadWriteViews = new GorgonReadWriteViewBindings(),
-			PsSamplers = new GorgonSamplerStates(),
-			VsSrvs = new GorgonShaderResourceViews(),
-			CsConstantBuffers = new GorgonConstantBuffers(),
-			CsSamplers = new GorgonSamplerStates(),
-			CsSrvs = new GorgonShaderResourceViews(),
-			DsConstantBuffers = new GorgonConstantBuffers(),
-			DsSamplers = new GorgonSamplerStates(),
-			DsSrvs = new GorgonShaderResourceViews(),
-			GsConstantBuffers = new GorgonConstantBuffers(),
-			GsSamplers = new GorgonSamplerStates(),
-			GsSrvs = new GorgonShaderResourceViews(),
-			HsConstantBuffers = new GorgonConstantBuffers(),
-			HsSamplers = new GorgonSamplerStates(),
-			HsSrvs = new GorgonShaderResourceViews(),
-			PsConstantBuffers = new GorgonConstantBuffers(),
-			PsSrvs = new GorgonShaderResourceViews(),
-			ReadWriteViews = new GorgonReadWriteViewBindings(),
-			StreamOutBindings = new GorgonStreamOutBindings(),
-			VertexBuffers = new GorgonVertexBufferBindings(),
-			VsConstantBuffers = new GorgonConstantBuffers(),
-			VsSamplers = new GorgonSamplerStates(),
-			PipelineState = new GorgonPipelineState
-			{
-				PrimitiveType = PrimitiveType.None
-			}
-		};
-
-		// A cache for holding vertex bindings.
-		private D3D11.VertexBufferBinding[] _vertexBindingCache = new D3D11.VertexBufferBinding[1];
-
-		// A cache for holding stream output bindings.
-		private D3D11.StreamOutputBufferBinding[] _streamOutBindingCache = new D3D11.StreamOutputBufferBinding[1];
-
-		// A list of cached pipeline states.
-		private readonly List<GorgonPipelineState> _cachedPipelineStates = new List<GorgonPipelineState>();
-
-		// A list of cached pipeline states.
-		private readonly List<GorgonSamplerState> _cachedSamplers = new List<GorgonSamplerState>();
-
-		// A syncrhonization lock for multiple thread when dealing with the pipeline state cache.
-		private readonly object _stateLock = new object();
-
-		// A syncrhonization lock for multiple thread when dealing with the sampler cache.
-		private readonly object _samplerLock = new object();
-
-		// The previous depth/stencil reference value.
-		private int _depthStencilReference;
-
-		// The previous blend sample mask.
-		private int _blendSampleMask = int.MinValue;
-
-		// The previous blend factor.
-		private GorgonColor _blendFactor = GorgonColor.White;
-
-		// The texture blitter used to draw 2D textures to the render target.
-		private Lazy<TextureBlitter> _textureBlitter;
-
-		// A factory for creating temporary render targets.
-		private RenderTargetFactory _rtvFactory;
-
-		// A list of potential hazard indices.
-		private readonly List<int> _potentialHazards = new List<int>(128);
-
-		// The statistics for rendering.
-		private GorgonGraphicsStatistics _stats;
-
-		// The updated set scissor rectangle method.
-		private static Action<D3D11.RasterizerStage, int, IntPtr> _setScissorRects;
-
-		// The evaluator used to determine pipeline and resource state changes.
-		private readonly StateEvaluator _stateEvaluator = new StateEvaluator();
-		// The applicator that will assign state and resource binding.
-		private readonly D3D11StateApplicator _stateApplicator;
-		#endregion
-
-		#region Properties.
-		/// <summary>
-		/// Property to return the Direct 3D 11.x device context for this graphics instance.
-		/// </summary>
-		internal D3D11.DeviceContext4 D3DDeviceContext => _deviceContext;
-
-		/// <summary>
-		/// Property to return the Direct 3D 11.x device for this graphics instance.
-		/// </summary>
-		internal D3D11.Device5 D3DDevice => _device;
-
-		/// <summary>
-		/// Property to return the selected DXGI video adapter for this graphics instance.
-		/// </summary>
-		internal Adapter4 DXGIAdapter => _dxgiAdapter;
-
-		/// <summary>
-		/// Property to return the DXGI factory used to create DXGI objects.
-		/// </summary>
-		internal Factory5 DXGIFactory => _dxgiFactory;
-
-		/// <summary>
-		/// Property to return a read/write version of the statisics for Gorgon objects to update.
-		/// </summary>
-		internal ref GorgonGraphicsStatistics RwStatistics => ref _stats;
-
-		/// <summary>
-		/// Property to return the number of draw calls since the last frame.
-		/// </summary>
-		[Obsolete("Use the Statistics property instead.")]
-		public ulong DrawCallCount
-		{
-			get;
-			private set;
-		}
-
-		/// <summary>
-		/// Property to return the statistics generated while rendering.
-		/// </summary>
-		public ref readonly GorgonGraphicsStatistics Statistics => ref _stats;
-
-		/// <summary>
-		/// Property to return the logging interface used to write out debug messages.
-		/// </summary>
-		public IGorgonLog Log
-		{
-			get;
-		}
-
-		/// <summary>
-		/// Property to return the current depth/stencil view.
-		/// </summary>
-		public GorgonDepthStencil2DView DepthStencilView
-		{
-			get;
-			private set;
-		}
-
-		/// <summary>
-		/// Property to return the currently assigned render targets.
-		/// </summary>
-		public IReadOnlyList<GorgonRenderTargetView> RenderTargets => _renderTargets;
-
-		/// <summary>
-		/// Property to return the list of currently assigned viewports.
-		/// </summary>
-		public IReadOnlyList<DX.ViewportF> Viewports => _viewports;
-
-		/// <summary>
-		/// Property to set or return the video adapter to use for this graphics interface.
-		/// </summary>
-		public IGorgonVideoAdapterInfo VideoAdapter
-		{
-			get;
-		}
-
-		/// <summary>
-		/// Property to return the support available to each format.
-		/// </summary>
-		/// <remarks>
-		/// <para>
-		/// This will return the options available to a <see cref="BufferFormat"/>.
-		/// </para>
-		/// <para>
-		/// The format support and compute shader/uav support value returned will be a bit mask of values from the <see cref="BufferFormatSupport"/> and the <see cref="ComputeShaderFormatSupport"/> 
-		/// enumeration respectively.
-		/// </para>
-		/// </remarks>
-		public IReadOnlyDictionary<BufferFormat, IGorgonFormatSupportInfo> FormatSupport
-		{
-			get;
-		}
-
-		/// <summary>
-		/// Property to set or return whether object tracking is disabled.
-		/// </summary>
-		/// <remarks>
-		/// <para>
-		/// This will enable SharpDX's object tracking to ensure references are destroyed upon application exit.
-		/// </para>
-		/// <para>
-		/// The default value for DEBUG mode is <b>true</b>, and for RELEASE it is set to <b>false</b>.  Disabling object tracking will give a slight performance increase.
-		/// </para>
-		/// <para>
-		/// <note type="important">
-		/// <para>
-		/// This flag <i>must</i> be set prior to creating any <see cref="GorgonGraphics"/> object, or else the flag will not take effect.
-		/// </para>
-		/// </note>
-		/// </para>
-		/// </remarks>
-		public static bool IsObjectTrackingEnabled
-		{
-			get => DX.Configuration.EnableObjectTracking;
-			set => DX.Configuration.EnableObjectTracking = value;
-		}
-
-		/// <summary>
-		/// Property to set or return whether debug output is enabled for the underlying graphics API.
-		/// </summary>
-		/// <remarks>
-		/// <para>
-		/// This will enable debug output for the underlying graphics API that Gorgon uses to render (Direct 3D 11 at this time). When this is enabled, all functionality will have debugging information that will 
-		/// output to the debug output console (Output window in Visual Studio) if the <c>Debug -> Enable Native Debugging</c> is turned on in the application project settings <i>and</i> the DirectX control panel 
-		/// is set up to debug the application under Direct 3D 10/11(/12 for Windows 10) application list.
-		/// </para>
-		/// <para>
-		/// When Gorgon is compiled in DEBUG mode, this flag defaults to <b>true</b>, otherwise it defaults to <b>false</b>.
-		/// </para>
-		/// <para>
-		/// <note type="important">
-		/// <para>
-		/// This flag <i>must</i> be set prior to creating any <see cref="GorgonGraphics"/> object, or else the flag will not take effect.
-		/// </para>
-		/// <para>
-		/// The D3D11 SDK Layers DLL must be installed in order for this flag to work. If it is not, then the application may crash.
-		/// </para>
-		/// </note>
-		/// </para>
-		/// </remarks>
-		public static bool IsDebugEnabled
-		{
-			get;
-			set;
-		}
-
-		/// <summary>
-		/// Property to return the actual supported <see cref="Core.FeatureSet"/> for this graphics instance.
-		/// </summary>
-		/// <remarks>
-		/// <para>
-		/// A user may request a lower <see cref="Core.FeatureSet"/> than what is supported by the device to allow the application to run on older video adapters that lack support for newer functionality. 
-		/// This requested feature set will be returned by this property if supported by the device. 
-		/// </para>
-		/// <para>
-		/// If the user does not request a feature set, or has specified one higher than what the video adapter supports, then the highest feature set supported by the video adapter 
-		/// (indicated by the <see cref="IGorgonVideoAdapterInfo.FeatureSet"/> property in the <see cref="IGorgonVideoAdapterInfo"/> class) will be returned.
-		/// </para>
-		/// </remarks>
-		/// <seealso cref="Core.FeatureSet"/>
-		public FeatureSet FeatureSet
-		{
-			get;
-		}
-
-		/// <summary>
-		/// Property to return a factory for creating/retrieving render targets for temporary use.
-		/// </summary>
-		/// <remarks>
-		/// <para>
-		/// During the lifecycle of an application, many render targets may be required. In most instances, creating a render target for a scene and disposing of it when done is all that is required. But, when 
-		/// dealing with effects, shaders, etc... render targets may need to be created and released during a frame and doing this several times in a frame can be costly.
-		/// </para>
-		/// <para>
-		/// This factory allows applications to "rent" a render target and return it when done with only an initial cost when creating a target for the first time. This way, temporary render targets can be reused 
-		/// when needed.
-		/// </para>
-		/// <para>
-		/// When the factory retrieves a target, it will check its internal pool and see if a render target already exists. If it exists, and is not in use, it will return the existing target. If the target 
-		/// does not exist, or is being used elsewhere, then a new target is created and added to the pool.
-		/// </para>
-		/// <para>
-		/// Targets retrieved by this factory must be returned when they are no longer needed, otherwise the purpose of the factory is defeated. 
-		/// </para>
-		/// <note type="warning">
-		/// <para>
-		/// This factory is <b>not</b> thread safe.
-		/// </para>
-		/// </note>
-		/// </remarks>
-		public IGorgonRenderTargetFactory TemporaryTargets => _rtvFactory;
-		#endregion
-
-		#region Methods.
-		/// <summary>
-		/// Function to retrieve the internal set scissor rectangle method that allows us to assign scissor rectangles via a pointer rather than a params array.
-		/// </summary>
-		private static void FixSetScissorRects()
-		{
-			MethodInfo methodInfo = typeof(D3D11.RasterizerStage).GetMethod("SetScissorRects", BindingFlags.NonPublic | BindingFlags.Instance, null, new[] { typeof(int), typeof(IntPtr) }, null);
-
-			if (methodInfo == null)
-			{
-				// We'll fall back to the params version if we can't get the method for some reason (this really should never happen).
-				Debug.Print("[ERROR] Cannot find method SetScissorRects(int, IntPtr) in SharpDX.Direct3D11 assembly. Maybe a different version?");
-				return;
-			}
-
-			ParameterExpression rasterizerParam = Expression.Parameter(typeof(D3D11.RasterizerStage), "rasterizer");
-			ParameterExpression countParam = Expression.Parameter(typeof(int), "count");
-			ParameterExpression ptrParam = Expression.Parameter(typeof(IntPtr), "rectPtr");
-			MethodCallExpression caller = Expression.Call(rasterizerParam, methodInfo, countParam, ptrParam);
-
-			LambdaExpression setScissorRects = Expression.Lambda(caller, rasterizerParam, countParam, ptrParam);
-
-			_setScissorRects = (Action<D3D11.RasterizerStage, int, IntPtr>)setScissorRects.Compile();
-		}
-
-		/// <summary>
-		/// Function to initialize the cached sampler states with the predefined states provided on the sampler state class.
-		/// </summary>
-		private void InitializeCachedSamplers()
-		{
-			lock (_samplerLock)
-			{
-				GorgonSamplerState.Default.BuildD3D11SamplerState(_device);
-				GorgonSamplerState.AnisotropicFiltering.BuildD3D11SamplerState(_device);
-				GorgonSamplerState.PointFiltering.BuildD3D11SamplerState(_device);
-				GorgonSamplerState.Wrapping.BuildD3D11SamplerState(_device);
-				GorgonSamplerState.PointFilteringWrapping.BuildD3D11SamplerState(_device);
-
-				_cachedSamplers.Add(GorgonSamplerState.Default);
-				_cachedSamplers.Add(GorgonSamplerState.Wrapping);
-				_cachedSamplers.Add(GorgonSamplerState.AnisotropicFiltering);
-				_cachedSamplers.Add(GorgonSamplerState.PointFiltering);
-				_cachedSamplers.Add(GorgonSamplerState.PointFilteringWrapping);
-			}
-		}
-
-		/// <summary>
-		/// Function to clear the resource caches.
-		/// </summary>
-		private void ClearResourceCaches()
-		{
-			DepthStencilView = null;
-			Array.Clear(_renderTargets, 0, _renderTargets.Length);
-			Array.Clear(_scissors, 0, _scissors.Length);
-			Array.Clear(_viewports, 0, _viewports.Length);
-			Array.Clear(_vertexBindingCache, 0, _vertexBindingCache.Length);
-			Array.Clear(_streamOutBindingCache, 0, _streamOutBindingCache.Length);
-			Array.Clear(_d3DRtvs, 0, _d3DRtvs.Length);
-			Array.Clear(_d3DUavs.View, 0, _d3DUavs.View.Length);
-			Array.Clear(_d3DUavs.InitialCount, 0, _d3DUavs.InitialCount.Length);
-		}
-
-		/// <summary>
-		/// Function to clear the state cache for the pipeline states and sampler states.
-		/// </summary>
-		/// <param name="userCall"><b>true</b> if called by the user, <b>false</b> if called by Dispose.</param>
-		private void ClearStateCache(bool userCall)
-		{
-			lock (_samplerLock)
-			{
-				// ReSharper disable once ForCanBeConvertedToForeach
-				for (int i = 0; i < _cachedSamplers.Count; ++i)
-				{
-					_cachedSamplers[i].ID = int.MinValue;
-					_cachedSamplers[i].Native?.Dispose();
-				}
-
-				_cachedSamplers.Clear();
-			}
-
-			if (userCall)
-			{
-				InitializeCachedSamplers();
-			}
-
-			lock (_stateLock)
-			{
-				// Wipe out the state cache.
-				// ReSharper disable once ForCanBeConvertedToForeach
-				for (int i = 0; i < _cachedPipelineStates.Count; ++i)
-				{
-					_cachedPipelineStates[i].ID = int.MinValue;
-					_cachedPipelineStates[i].D3DRasterState?.Dispose();
-					_cachedPipelineStates[i].D3DDepthStencilState?.Dispose();
-					_cachedPipelineStates[i].D3DBlendState?.Dispose();
-				}
-
-				_cachedPipelineStates.Clear();
-			}
-
-			if (userCall)
-			{
-				ClearState();
-			}
-		}
-
-		/// <summary>
-		/// Function to bind a list of Direct3D vertex buffers to the pipeline.
-		/// </summary>
-		/// <param name="bindings">The vertex bindings.</param>
-		private void BindVertexBuffers(GorgonVertexBufferBindings bindings)
-		{
-			(int start, int count) = bindings.GetDirtyItems();
-
-			if (count == 0)
-			{
-				Array.Clear(_vertexBindingCache, 0, _vertexBindingCache.Length);
-				D3DDeviceContext.InputAssembler.SetVertexBuffers(0, _vertexBindingCache);
-				return;
-			}
-
-			if (_vertexBindingCache.Length != count)
-			{
-				Array.Resize(ref _vertexBindingCache, count);
-			}
-
-			for (int i = 0; i < count; ++i)
-			{
-				_vertexBindingCache[i] = bindings.Native[i];
-			}
-
-			D3DDeviceContext.InputAssembler.SetVertexBuffers(start, _vertexBindingCache);
-		}
-
-		/// <summary>
-		/// Function to bind a list of Direct3D stream out buffers to the pipeline.
-		/// </summary>
-		/// <param name="bindings">The vertex bindings.</param>
-		private void BindStreamOutBuffers(GorgonStreamOutBindings bindings)
-		{
-			(int _, int count) = bindings.GetDirtyItems();
-
-			if (count == 0)
-			{
-				Array.Clear(_streamOutBindingCache, 0, _streamOutBindingCache.Length);
-				D3DDeviceContext.StreamOutput.SetTargets(null);
-				return;
-			}
-
-			if (_streamOutBindingCache.Length != count)
-			{
-				Array.Resize(ref _streamOutBindingCache, count);
-			}
-
-			for (int i = 0; i < count; ++i)
-			{
-				_streamOutBindingCache[i] = bindings.Native[i];
-			}
-
-			D3DDeviceContext.StreamOutput.SetTargets(bindings.Native);
-		}
-
-		/// <summary>
-		/// Function to bind the index buffer to the pipeline.
-		/// </summary>
-		/// <param name="indexBuffer">The index buffer to bind.</param>
-		private void BindIndexBuffer(GorgonIndexBuffer indexBuffer)
-		{
-			if (indexBuffer != null)
-			{
-				D3DDeviceContext.InputAssembler.SetIndexBuffer(indexBuffer.Native,
-															   indexBuffer.Use16BitIndices ? Format.R16_UInt : Format.R32_UInt,
-															   0);
-			}
-			else
-			{
-				D3DDeviceContext.InputAssembler.SetIndexBuffer(null, Format.Unknown, 0);
-			}
-		}
-
-		/// <summary>
-		/// Function to update a change enum to determine what states need setting.
-		/// </summary>
-		/// <param name="expressionResult">The result of an expression.</param>
-		/// <param name="requestedChange">The change to make if the expression fails.</param>
-		/// <param name="currentChanges">The current list of changes.</param>
-		/// <returns><b>true</b> if a change was made, <b>false</b> if not.</returns>
-		[MethodImpl(MethodImplOptions.AggressiveInlining)]
-		private static bool GetPipelineChanges(bool expressionResult, DrawCallChanges requestedChange, ref DrawCallChanges currentChanges)
-		{
-			if (!expressionResult)
-			{
-				currentChanges |= requestedChange;
-			}
-
-			return !expressionResult;
-		}
-
-		/// <summary>
-		/// Function to assign sampler states to a shader
-		/// </summary>
-		/// <param name="shaderStage">The shader stage to use.</param>
-		/// <param name="samplers">The samplers to apply.</param>
-		private static void BindSamplers(D3D11.CommonShaderStage shaderStage, GorgonSamplerStates samplers)
-		{
-			if (samplers == null)
-			{
-				shaderStage.SetSamplers(0, _emptySamplers);
-				return;
-			}
-
-			(int start, int count) = samplers.GetDirtyItems();
-
-			D3D11.SamplerState[] states = samplers.Native;
-
-			if (count == 0)
-			{
-				states = _emptySamplers;
-				count = 1;
-			}
-
-			shaderStage.SetSamplers(start, count, states);
-		}
-
-		/// <summary>
-		/// Function to apply the pipeline state.
-		/// </summary>
-		/// <param name="currentState">The state passed in from the draw call.</param>
-		/// <param name="changes">The changes to make.</param>
-		private void ApplyState(GorgonPipelineState currentState, DrawCallChanges changes)
-		{
-			if (changes == DrawCallChanges.None)
-			{
-				return;
-			}
-
-			if ((changes & DrawCallChanges.Topology) == DrawCallChanges.Topology)
-			{
-				D3DDeviceContext.InputAssembler.PrimitiveTopology = (D3D.PrimitiveTopology)currentState.PrimitiveType;
-			}
-
-			if ((changes & DrawCallChanges.RasterState) == DrawCallChanges.RasterState)
-			{
-				D3DDeviceContext.Rasterizer.State = currentState.D3DRasterState;
-			}
-
-			if ((changes & DrawCallChanges.DepthStencilState) == DrawCallChanges.DepthStencilState)
-			{
-				D3DDeviceContext.OutputMerger.DepthStencilState = currentState.D3DDepthStencilState;
-			}
-
-			if ((changes & DrawCallChanges.BlendState) == DrawCallChanges.BlendState)
-			{
-				D3DDeviceContext.OutputMerger.BlendState = currentState.D3DBlendState;
-			}
-
-			if ((changes & DrawCallChanges.PixelShader) == DrawCallChanges.PixelShader)
-			{
-				D3DDeviceContext.PixelShader.Set(currentState.PixelShader?.NativeShader);
-			}
-
-			if ((changes & DrawCallChanges.VertexShader) == DrawCallChanges.VertexShader)
-			{
-				D3DDeviceContext.VertexShader.Set(currentState.VertexShader?.NativeShader);
-			}
-
-			if ((changes & DrawCallChanges.GeometryShader) == DrawCallChanges.GeometryShader)
-			{
-				D3DDeviceContext.GeometryShader.Set(currentState.GeometryShader?.NativeShader);
-			}
-
-			if ((changes & DrawCallChanges.DomainShader) == DrawCallChanges.DomainShader)
-			{
-				D3DDeviceContext.DomainShader.Set(currentState.DomainShader?.NativeShader);
-			}
-
-			if ((changes & DrawCallChanges.HullShader) == DrawCallChanges.HullShader)
-			{
-				D3DDeviceContext.HullShader.Set(currentState.HullShader?.NativeShader);
-			}
-		}
-
-		/// <summary>
-		/// Function to build a merged render state.
-		/// </summary>
-		/// <param name="currentState">The current state.</param>
-		/// <returns>A set of changes that need to be applied to the pipeline.</returns>
-		private DrawCallChanges BuildStateChanges(GorgonPipelineState currentState)
-		{
-			GorgonPipelineState lastState = _lastState.PipelineState;
-			DrawCallChanges changes = DrawCallChanges.None;
-
-			if (GetPipelineChanges(lastState.PrimitiveType == currentState.PrimitiveType, DrawCallChanges.Topology, ref changes))
-			{
-				lastState.PrimitiveType = currentState.PrimitiveType;
-			}
-
-			if (GetPipelineChanges(lastState.D3DRasterState == currentState.D3DRasterState, DrawCallChanges.RasterState, ref changes))
-			{
-				lastState.D3DRasterState = currentState.D3DRasterState;
-			}
-
-			if (GetPipelineChanges(lastState.D3DBlendState == currentState.D3DBlendState, DrawCallChanges.BlendState, ref changes))
-			{
-				lastState.IsAlphaToCoverageEnabled = currentState.IsAlphaToCoverageEnabled;
-				lastState.IsIndependentBlendingEnabled = currentState.IsIndependentBlendingEnabled;
-				lastState.D3DBlendState = currentState.D3DBlendState;
-			}
-
-			if (GetPipelineChanges(lastState.D3DDepthStencilState == currentState.D3DDepthStencilState, DrawCallChanges.DepthStencilState, ref changes))
-			{
-				lastState.D3DDepthStencilState = currentState.D3DDepthStencilState;
-			}
-
-			if (GetPipelineChanges(lastState.VertexShader == currentState.VertexShader, DrawCallChanges.VertexShader, ref changes))
-			{
-				lastState.VertexShader = currentState.VertexShader;
-			}
-
-			if (GetPipelineChanges(lastState.PixelShader == currentState.PixelShader, DrawCallChanges.PixelShader, ref changes))
-			{
-				lastState.PixelShader = currentState.PixelShader;
-			}
-
-			if (GetPipelineChanges(lastState.GeometryShader == currentState.GeometryShader, DrawCallChanges.GeometryShader, ref changes))
-			{
-				lastState.GeometryShader = currentState.GeometryShader;
-			}
-
-			if (GetPipelineChanges(lastState.DomainShader == currentState.DomainShader, DrawCallChanges.DomainShader, ref changes))
-			{
-				lastState.DomainShader = currentState.DomainShader;
-			}
-
-			if (GetPipelineChanges(lastState.HullShader == currentState.HullShader, DrawCallChanges.HullShader, ref changes))
-			{
-				lastState.HullShader = currentState.HullShader;
-			}
-
-			return changes;
-		}
-
-		/// <summary>
-		/// Function to bind the constant buffers to a specific shader stage.
-		/// </summary>
-		/// <param name="shaderType">The shader stage.</param>
-		/// <param name="constantBuffers">The constant buffers to bind.</param>
-		private void BindConstantBuffers(ShaderType shaderType, GorgonConstantBuffers constantBuffers)
-		{
-			if (constantBuffers == null)
-			{
-				switch (shaderType)
-				{
-					case ShaderType.Vertex:
-						D3DDeviceContext.VSSetConstantBuffers1(0, _emptyConstantBuffers.Length, _emptyConstantBuffers, null, null);
-						break;
-					case ShaderType.Pixel:
-						D3DDeviceContext.PSSetConstantBuffers1(0, _emptyConstantBuffers.Length, _emptyConstantBuffers, null, null);
-						break;
-					case ShaderType.Geometry:
-						D3DDeviceContext.GSSetConstantBuffers1(0, _emptyConstantBuffers.Length, _emptyConstantBuffers, null, null);
-						break;
-					case ShaderType.Domain:
-						D3DDeviceContext.DSSetConstantBuffers1(0, _emptyConstantBuffers.Length, _emptyConstantBuffers, null, null);
-						break;
-					case ShaderType.Hull:
-						D3DDeviceContext.HSSetConstantBuffers1(0, _emptyConstantBuffers.Length, _emptyConstantBuffers, null, null);
-						break;
-					case ShaderType.Compute:
-						D3DDeviceContext.CSSetConstantBuffers1(0, _emptyConstantBuffers.Length, _emptyConstantBuffers, null, null);
-						break;
-				}
-
-				return;
-			}
-
-			(int start, int count) = constantBuffers.GetDirtyItems();
-
-			// Ensure that we pick up changes to the constant buffers view range.
-			for (int i = 0; i < count; ++i)
-			{
-				GorgonConstantBufferView view = constantBuffers[i + start];
-
-				if ((view == null) || (!view.ViewAdjusted))
-				{
-					continue;
-				}
-
-				view.ViewAdjusted = false;
-				constantBuffers.ViewStart[i] = view.StartElement * 16;
-				constantBuffers.ViewCount[i] = (view.ElementCount + 15) & ~15;
-			}
-
-			D3D11.Buffer[] buffers = constantBuffers.Native;
-			int[] viewStarts = constantBuffers.ViewStart;
-			int[] viewCounts = constantBuffers.ViewCount;
-
-			// If we have no buffers, then reset to empty.
-			if (count == 0)
-			{
-				buffers = _emptyConstantBuffers;
-				viewStarts = null;
-				viewCounts = null;
-				count = 1;
-			}
-
-			switch (shaderType)
-			{
-				case ShaderType.Vertex:
-					D3DDeviceContext.VSSetConstantBuffers1(start, count, buffers, viewStarts, viewCounts);
-					break;
-				case ShaderType.Pixel:
-					D3DDeviceContext.PSSetConstantBuffers1(start, count, buffers, viewStarts, viewCounts);
-					break;
-				case ShaderType.Geometry:
-					D3DDeviceContext.GSSetConstantBuffers1(start, count, buffers, viewStarts, viewCounts);
-					break;
-				case ShaderType.Domain:
-					D3DDeviceContext.DSSetConstantBuffers1(start, count, buffers, viewStarts, viewCounts);
-					break;
-				case ShaderType.Hull:
-					D3DDeviceContext.HSSetConstantBuffers1(start, count, buffers, viewStarts, viewCounts);
-					break;
-				case ShaderType.Compute:
-					D3DDeviceContext.CSSetConstantBuffers1(start, count, buffers, viewStarts, viewCounts);
-					break;
-			}
-		}
-
-		/// <summary>
-		/// Function to bind unordered access views to the pipeline.
-		/// </summary>
-		/// <param name="uavs">The unordered access views to bind.</param>
-		/// <param name="useCs"><b>true</b> to set the uavs on the compute shader, <b>false</b> if they're being set on the draw interface.</param>
-		private void BindUavs(GorgonReadWriteViewBindings uavs, bool useCs)
-		{
-			if (uavs == null)
-			{
-				if (!useCs)
-				{
-					D3DDeviceContext.OutputMerger.SetUnorderedAccessViews(0, _emptyUavs, _emptyUavCounts);
-				}
-				else
-				{
-					D3DDeviceContext.ComputeShader.SetUnorderedAccessViews(0, _emptyUavs, _emptyUavCounts);
-				}
-
-				return;
-			}
-
-			(int start, int count) = uavs.GetDirtyItems();
-
-			if (_d3DUavs.View.Length != count)
-			{
-				_d3DUavs = (new D3D11.UnorderedAccessView[count], new int[count]);
-			}
-
-			for (int i = 0; i < count; ++i)
-			{
-				_d3DUavs.View[i] = uavs.Native[i];
-				_d3DUavs.InitialCount[i] = uavs.Counts[i];
-			}
-
-
-			if (!useCs)
-			{
-				D3DDeviceContext.OutputMerger.SetUnorderedAccessViews(start, _d3DUavs.View, _d3DUavs.InitialCount);
-			}
-			else
-			{
-				if (_d3DUavs.View.Length == 0)
-				{
-					D3DDeviceContext.ComputeShader.SetUnorderedAccessViews(0, _emptyUavs, _emptyUavCounts);
-				}
-				else
-				{
-					D3DDeviceContext.ComputeShader.SetUnorderedAccessViews(start, _d3DUavs.View, _d3DUavs.InitialCount);
-				}
-			}
-		}
-
-        /// <summary>
-        /// Function to fix the unordered access view resource sharing hazards prior to setting the uav.
-        /// </summary>
-        /// <param name="uav">The UAV to check.</param>
-        private void CheckUavForSrvHazards(GorgonGraphicsResource uav)
-		{
-			if ((_lastState == null) || (uav == null))
-			{
-				return;
-			}
-
-			for (int st = 0; st < _shaderTypes.Length; ++st)
-			{
-				ShaderType shaderType = _shaderTypes[st];
-
-				// Check shader resources.
-				D3D11.CommonShaderStage stage;
-				GorgonShaderResourceViews lastSrvs;
-
-				switch (shaderType)
-				{
-					case ShaderType.Vertex:
-						stage = D3DDeviceContext.VertexShader;
-						lastSrvs = _lastState.VsSrvs;
-						break;
-					case ShaderType.Pixel:
-						stage = D3DDeviceContext.PixelShader;
-						lastSrvs = _lastState.PsSrvs;
-						break;
-					case ShaderType.Geometry:
-						stage = D3DDeviceContext.GeometryShader;
-						lastSrvs = _lastState.GsSrvs;
-						break;
-					case ShaderType.Domain:
-						stage = D3DDeviceContext.DomainShader;
-						lastSrvs = _lastState.DsSrvs;
-						break;
-					case ShaderType.Hull:
-						stage = D3DDeviceContext.HullShader;
-						lastSrvs = _lastState.HsSrvs;
-						break;
-					case ShaderType.Compute:
-						stage = D3DDeviceContext.ComputeShader;
-						lastSrvs = _lastState.CsSrvs;
-						break;
-					default:
-						throw new Exception(@"This should not happen.  But we cannot find an appropriate shader stage.");
-				}
-
-				if (lastSrvs == null)
-				{
-					continue;
-				}
-
-				(int srvStart, int srvCount) = lastSrvs.GetDirtyItems(true);
-
-				for (int j = srvStart; j < srvStart + srvCount; ++j)
-				{
-					GorgonGraphicsResource resource = lastSrvs[j]?.Resource;
-
-					// If we have a resource, and it's attached to either the render target or depth/stencil being bound, 
-					// then reset it on the shader stage to avoid a hazard.
-					if ((resource == null) || (resource != uav))
-					{
-						continue;
-					}
-
-					stage.SetShaderResource(j, null);
-					lastSrvs.ResetAt(j);
-				}
-			}
-		}
-
-		/// <summary>
-		/// Function to fix the vertex buffer resource sharing hazards prior to assigning the vertex buffer.
-		/// </summary>
-		/// <param name="bindings">The bindings to evaluate.</param>
-		private void CheckStreamOutBuffersForVertexIndexBufferHazards(GorgonStreamOutBindings bindings)
-		{
-			if ((_lastState == null) || (bindings == null))
-			{
-				return;
-			}
-
-			(int soStart, int soCount) = bindings.GetDirtyItems();
-			(int vbStart, int vbCount) = _lastState.VertexBuffers.GetDirtyItems();
-
-			if ((vbCount == 0) || (soCount == 0))
-			{
-				return;
-			}
-
-			for (int i = soStart; i < soCount + soStart; ++i)
-			{
-				GorgonGraphicsResource so = bindings[i].Buffer;
-
-				if (so == null)
-				{
-					continue;
-				}
-
-				if (so == _lastState.IndexBuffer)
-				{
-					D3DDeviceContext.StreamOutput.SetTarget(null, i);
-					_lastState.StreamOutBindings.ResetAt(i);
-
-					D3DDeviceContext.InputAssembler.SetIndexBuffer(null, Format.Unknown, 0);
-				}
-
-				for (int j = vbStart; j < vbCount + vbStart; ++j)
-				{
-					GorgonGraphicsResource vb = _lastState.StreamOutBindings[j].Buffer;
-
-					if ((vb == null) || (vb != so))
-					{
-						continue;
-					}
-
-					D3DDeviceContext.InputAssembler.SetVertexBuffers(j, new D3D11.VertexBufferBinding());
-					_lastState.VertexBuffers.ResetAt(j);
-				}
-			}
-		}
-
-		/// <summary>
-		/// Function to fix the vertex buffer resource sharing hazards prior to assigning the vertex buffer.
-		/// </summary>
-		/// <param name="bindings">The bindings to evaluate.</param>
-		private void CheckVertexBuffersForStreamOutHazards(GorgonVertexBufferBindings bindings)
-		{
-			if ((_lastState == null) || (bindings == null))
-			{
-				return;
-			}
-
-			(int vbStart, int vbCount) = bindings.GetDirtyItems();
-			(int soStart, int soCount) = _lastState.StreamOutBindings.GetDirtyItems();
-
-			if ((vbCount == 0) || (soCount == 0))
-			{
-				return;
-			}
-
-			for (int i = vbStart; i < vbCount + vbStart; ++i)
-			{
-				GorgonGraphicsResource vb = bindings[i].VertexBuffer;
-
-				if (vb == null)
-				{
-					continue;
-				}
-
-				for (int j = soStart; j < soCount + soStart; ++j)
-				{
-					GorgonGraphicsResource so = _lastState.StreamOutBindings[j].Buffer;
-
-					if ((so == null) || (so != vb))
-					{
-						continue;
-					}
-
-					D3DDeviceContext.StreamOutput.SetTarget(null, j);
-					_lastState.StreamOutBindings.ResetAt(j);
-				}
-			}
-		}
-
-		/// <summary>
-		/// Function to retrieve the list of potential resource hazard indices.
-		/// </summary>
-		/// <typeparam name="T">The type of resource.</typeparam>
-		/// <param name="list">The list of resources to evaluate.</param>
-		private void GetPotentialHazards<T>(IGorgonReadOnlyArray<T> list)
-			where T : IEquatable<T>
-		{
-			_potentialHazards.Clear();
-
-			for (int i = 0; i < list.Count; ++i)
-			{
-				if (list[i] != null)
-				{
-					_potentialHazards.Add(i);
-				}
-			}
-		}
-
-        /// <summary>
-        /// Function to fix the render target view resource sharing hazards prior to setting the rtv.
-        /// </summary>
-        /// <param name="rtViews">The render target views being assigned.</param>
-        /// <param name="rtvCount">Number of render targets to process.</param>
-        /// <param name="depth">The depth stencil being assigned.</param>
-        private void CheckRtvsForSrvUavHazards(ReadOnlySpan<GorgonRenderTargetView> rtViews, int rtvCount, GorgonDepthStencil2DView depth)
-		{
-			if (_lastState == null)
-			{
-				return;
-			}
-
-			for (int i = 0; i < rtvCount; ++i)
-			{
-				GorgonGraphicsResource rt = rtViews[i]?.Resource;
-
-				// If there's no resource and no depth/stencil, then skip.
-				if ((rt == null) && (depth == null))
-				{
-					continue;
-				}
-
-				// Check shader resources.
-				for (int st = 0; st < _shaderTypes.Length; ++st)
-				{
-					ShaderType shaderType = _shaderTypes[st];
-					D3D11.CommonShaderStage stage;
-					GorgonShaderResourceViews lastSrvs;
-					GorgonReadWriteViewBindings lastUavs;
-
-					switch (shaderType)
-					{
-						case ShaderType.Vertex:
-							stage = D3DDeviceContext.VertexShader;
-							lastSrvs = _lastState.VsSrvs;
-							lastUavs = _lastState.ReadWriteViews;
-							break;
-						case ShaderType.Pixel:
-							stage = D3DDeviceContext.PixelShader;
-							lastSrvs = _lastState.PsSrvs;
-							lastUavs = _lastState.ReadWriteViews;
-							break;
-						case ShaderType.Geometry:
-							stage = D3DDeviceContext.GeometryShader;
-							lastSrvs = _lastState.GsSrvs;
-							lastUavs = _lastState.ReadWriteViews;
-							break;
-						case ShaderType.Domain:
-							stage = D3DDeviceContext.DomainShader;
-							lastSrvs = _lastState.DsSrvs;
-							lastUavs = _lastState.ReadWriteViews;
-							break;
-						case ShaderType.Hull:
-							stage = D3DDeviceContext.HullShader;
-							lastSrvs = _lastState.HsSrvs;
-							lastUavs = _lastState.ReadWriteViews;
-							break;
-						case ShaderType.Compute:
-							stage = D3DDeviceContext.ComputeShader;
-							lastSrvs = _lastState.CsSrvs;
-							lastUavs = _lastState.CsReadWriteViews;
-							break;
-						default:
-							throw new Exception(@"This should not happen.  But we cannot find an appropriate shader stage.");
-					}
-
-					if (lastSrvs != null)
-					{
-						GetPotentialHazards(lastSrvs);
-
-						for (int j = 0; j < _potentialHazards.Count; ++j)
-						{
-							GorgonGraphicsResource resource = lastSrvs[_potentialHazards[j]].Resource;
-
-							// Buffers and 1D textures cannot be render targets (imposed by Gorgon), so no need to check.
-							if ((resource == null) || (resource.ResourceType == GraphicsResourceType.Buffer) || (resource.ResourceType == GraphicsResourceType.Texture1D))
-							{
-								continue;
-							}
-
-							if (((rt == null) || (resource != rt))
-								&& ((depth == null) || (depth.Resource != resource)))
-							{
-								continue;
-							}
-
-							// If we have a resource, and it's attached to either the render target or depth/stencil being bound, 
-							// then reset it on the shader stage to avoid a hazard.
-							stage.SetShaderResource(j, null);
-							lastSrvs.ResetAt(j);
-						}
-					}
-
-					if (lastUavs == null)
-					{
-						continue;
-					}
-
-					GetPotentialHazards(lastUavs);                   
-
-					for (int j = 0; j < _potentialHazards.Count; ++j)
-					{                        
-						GorgonGraphicsResource resource = lastUavs[_potentialHazards[j]].ReadWriteView?.Resource;
-
-						// If we have a resource, and it's attached to either the render target or depth/stencil being bound, 
-						// then reset it on the shader stage to avoid a hazard.
-						if (resource == null)
-						{
-							continue;
-						}
-
-						if (((rt == null) || (resource != rt))
-							&& ((depth == null) || (depth.Resource != resource)))
-						{
-							continue;
-						}
-
-						D3DDeviceContext.OutputMerger.SetUnorderedAccessView(j, null, -1);
-						lastUavs.ResetAt(j);
-					}
-				}
-			}
-		}
-
-		/// <summary>
-		/// Function to check for shader resources that are bound as a input, as well as bound for output.
-		/// </summary>
-		/// <param name="uavs">The unordered access views to be assigned as inputs.</param>
-		private void CheckUavsForRtvSrvHazards(GorgonReadWriteViewBindings uavs)
-		{
-			(int startIndex, int count) = uavs.GetDirtyItems();
-
-			if (count == 0)
-			{
-				return;
-			}
-
-			for (int i = startIndex; i < startIndex + count; ++i)
-			{
-				GorgonGraphicsResource uav = uavs[i].ReadWriteView?.Resource;
-
-				if (uav == null)
-				{
-					continue;
-				}
-
-				// Check for depth/stencil output.
-				if (DepthStencilView?.Resource == uav)
-				{
-					throw new GorgonException(GorgonResult.CannotBind, string.Format(Resources.GORGFX_ERR_INPUT_BOUND_AS_DSV, DepthStencilView.Texture.Name));
-				}
-
-				// Check for rtv output.
-				for (int j = 0; j < _renderTargets.Length; ++j)
-				{
-					GorgonGraphicsResource rtv = _renderTargets[j]?.Resource;
-
-					if ((rtv == null) || (uav != rtv))
-					{
-						continue;
-					}
-
-					throw new GorgonException(GorgonResult.CannotBind, string.Format(Resources.GORGFX_ERR_INPUT_BOUND_AS_RTV, rtv.Name));
-				}
-
-				if (_lastState == null)
-				{
-					continue;
-				}
-
-				CheckUavForSrvHazards(uav);
-			}
-		}
-
-		/// <summary>
-		/// Function to check for shader resources that are bound as a input, as well as bound for output.
-		/// </summary>
-		/// <param name="newSrvs">The shader resource views to be assigned as inputs.</param>
-		private void CheckSrvsForRtvUavHazards(GorgonShaderResourceViews newSrvs)
-		{
-			(int startIndex, int count) = newSrvs.GetDirtyItems();
-
-			if (count == 0)
-			{
-				return;
-			}
-
-			for (int i = startIndex; i < startIndex + count; ++i)
-			{
-				GorgonGraphicsResource srv = newSrvs[i]?.Resource;
-
-				if (srv == null)
-				{
-					continue;
-				}
-
-				// Check for depth/stencil output.
-				if (DepthStencilView?.Resource == srv)
-				{
-					throw new GorgonException(GorgonResult.CannotBind, string.Format(Resources.GORGFX_ERR_INPUT_BOUND_AS_DSV, DepthStencilView.Texture.Name));
-				}
-
-				// Check for rtv output.
-				for (int j = 0; j < _renderTargets.Length; ++j)
-				{
-					GorgonGraphicsResource rtv = _renderTargets[j]?.Resource;
-
-					if ((rtv == null) || (rtv.ResourceType == GraphicsResourceType.Buffer) || (rtv.ResourceType == GraphicsResourceType.Texture1D) || (srv != rtv))
-					{
-						continue;
-					}
-
-					throw new GorgonException(GorgonResult.CannotBind, string.Format(Resources.GORGFX_ERR_INPUT_BOUND_AS_RTV, rtv.Name));
-				}
-
-				// Scan for both the Compute Shader and general UAVs and disconnect if there's a match.
-				for (int rw = 0; rw < 2; ++rw)
-				{
-					GorgonReadWriteViewBindings uavs = i == 1 ? _lastState?.CsReadWriteViews : _lastState?.ReadWriteViews;
-
-					if (uavs == null)
-					{
-						continue;
-					}
-
-					GetPotentialHazards(uavs);
-
-					for (int j = 0; j < _potentialHazards.Count; ++j)
-					{
-						GorgonGraphicsResource uav = uavs[_potentialHazards[j]].ReadWriteView?.Resource;
-
-						if ((uav == null) || (uav != srv))
-						{
-							continue;
-						}
-
-						uavs.ResetAt(i);
-
-						// Unbind from the unordered access views if we have the SRV already mapped as an output.
-						if (i == 0)
-						{
-							D3DDeviceContext.OutputMerger.SetUnorderedAccessView(i, null, -1);
-						}
-						else
-						{
-							D3DDeviceContext.ComputeShader.SetUnorderedAccessView(i, null, -1);
-						}
-					}
-				}
-			}
-		}
-
-		/// <summary>
-		/// Function to bind the shader resource views to a specific shader stage.
-		/// </summary>
-		/// <param name="shaderType">The shader stage.</param>
-		/// <param name="srvs">The shader resource views to bind.</param>
-		private void BindSrvs(ShaderType shaderType, GorgonShaderResourceViews srvs)
-		{
-			if (srvs == null)
-			{
-				switch (shaderType)
-				{
-					case ShaderType.Vertex:
-						D3DDeviceContext.VertexShader.SetShaderResources(0, _emptySrvs);
-						break;
-					case ShaderType.Pixel:
-						D3DDeviceContext.PixelShader.SetShaderResources(0, _emptySrvs);
-						break;
-					case ShaderType.Geometry:
-						D3DDeviceContext.GeometryShader.SetShaderResources(0, _emptySrvs);
-						break;
-					case ShaderType.Domain:
-						D3DDeviceContext.DomainShader.SetShaderResources(0, _emptySrvs);
-						break;
-					case ShaderType.Hull:
-						D3DDeviceContext.HullShader.SetShaderResources(0, _emptySrvs);
-						break;
-					case ShaderType.Compute:
-						D3DDeviceContext.ComputeShader.SetShaderResources(0, _emptySrvs);
-						break;
-				}
-
-				return;
-			}
-
-			(int start, int count) = srvs.GetDirtyItems();
-
-			D3D11.ShaderResourceView[] states = srvs.Native;
-
-			if (count == 0)
-			{
-				states = _emptySrvs;
-				count = 1;
-			}
-
-			switch (shaderType)
-			{
-				case ShaderType.Vertex:
-					D3DDeviceContext.VertexShader.SetShaderResources(start, count, states);
-					break;
-				case ShaderType.Pixel:
-					D3DDeviceContext.PixelShader.SetShaderResources(start, count, states);
-					break;
-				case ShaderType.Geometry:
-					D3DDeviceContext.GeometryShader.SetShaderResources(start, count, states);
-					break;
-				case ShaderType.Domain:
-					D3DDeviceContext.DomainShader.SetShaderResources(start, count, states);
-					break;
-				case ShaderType.Hull:
-					D3DDeviceContext.HullShader.SetShaderResources(start, count, states);
-					break;
-				case ShaderType.Compute:
-					D3DDeviceContext.ComputeShader.SetShaderResources(start, count, states);
-					break;
-			}
-		}
-
-		/// <summary>
-		/// Function to bind resources to the pipeline.
-		/// </summary>
-		/// <param name="resourceChanges">The changes for the resources.</param>
-		private void BindResources(DrawCallChanges resourceChanges)
-		{
-			if (resourceChanges == DrawCallChanges.None)
-			{
-				return;
-			}
-
-			// This is ugly as sin, but there's no elegant way to do this that isn't another performance hit.
-			if ((resourceChanges & DrawCallChanges.ComputeShader) == DrawCallChanges.ComputeShader)
-			{
-				D3DDeviceContext.ComputeShader.Set(_lastState.ComputeShader?.NativeShader);
-			}
-
-			if ((resourceChanges & DrawCallChanges.StreamOutBuffers) == DrawCallChanges.StreamOutBuffers)
-			{
-				BindStreamOutBuffers(_lastState.StreamOutBindings);
-			}
-
-			if ((resourceChanges & DrawCallChanges.InputLayout) == DrawCallChanges.InputLayout)
-			{
-				D3DDeviceContext.InputAssembler.InputLayout = _lastState.InputLayout?.D3DInputLayout;
-			}
-
-			if ((resourceChanges & DrawCallChanges.VertexBuffers) == DrawCallChanges.VertexBuffers)
-			{
-				BindVertexBuffers(_lastState.VertexBuffers);
-			}
-
-			if ((resourceChanges & DrawCallChanges.IndexBuffer) == DrawCallChanges.IndexBuffer)
-			{
-				BindIndexBuffer(_lastState.IndexBuffer);
-			}
-
-			if ((resourceChanges & DrawCallChanges.Uavs) == DrawCallChanges.Uavs)
-			{
-				BindUavs(_lastState.ReadWriteViews, false);
-			}
-
-			if ((resourceChanges & DrawCallChanges.PsSamplers) == DrawCallChanges.PsSamplers)
-			{
-				BindSamplers(D3DDeviceContext.PixelShader, _lastState.PsSamplers);
-			}
-
-			if ((resourceChanges & DrawCallChanges.VsSamplers) == DrawCallChanges.VsSamplers)
-			{
-				BindSamplers(D3DDeviceContext.VertexShader, _lastState.VsSamplers);
-			}
-
-			if ((resourceChanges & DrawCallChanges.GsSamplers) == DrawCallChanges.GsSamplers)
-			{
-				BindSamplers(D3DDeviceContext.GeometryShader, _lastState.GsSamplers);
-			}
-
-			if ((resourceChanges & DrawCallChanges.DsSamplers) == DrawCallChanges.DsSamplers)
-			{
-				BindSamplers(D3DDeviceContext.DomainShader, _lastState.DsSamplers);
-			}
-
-			if ((resourceChanges & DrawCallChanges.HsSamplers) == DrawCallChanges.HsSamplers)
-			{
-				BindSamplers(D3DDeviceContext.HullShader, _lastState.HsSamplers);
-			}
-
-			if ((resourceChanges & DrawCallChanges.CsSamplers) == DrawCallChanges.CsSamplers)
-			{
-				BindSamplers(D3DDeviceContext.ComputeShader, _lastState.CsSamplers);
-			}
-
-			if ((resourceChanges & DrawCallChanges.VsConstants) == DrawCallChanges.VsConstants)
-			{
-				BindConstantBuffers(ShaderType.Vertex, _lastState.VsConstantBuffers);
-			}
-
-			if ((resourceChanges & DrawCallChanges.PsConstants) == DrawCallChanges.PsConstants)
-			{
-				BindConstantBuffers(ShaderType.Pixel, _lastState.PsConstantBuffers);
-			}
-
-			if ((resourceChanges & DrawCallChanges.GsConstants) == DrawCallChanges.GsConstants)
-			{
-				BindConstantBuffers(ShaderType.Geometry, _lastState.GsConstantBuffers);
-			}
-
-			if ((resourceChanges & DrawCallChanges.DsConstants) == DrawCallChanges.DsConstants)
-			{
-				BindConstantBuffers(ShaderType.Domain, _lastState.DsConstantBuffers);
-			}
-
-			if ((resourceChanges & DrawCallChanges.HsConstants) == DrawCallChanges.HsConstants)
-			{
-				BindConstantBuffers(ShaderType.Hull, _lastState.HsConstantBuffers);
-			}
-
-			if ((resourceChanges & DrawCallChanges.CsConstants) == DrawCallChanges.CsConstants)
-			{
-				BindConstantBuffers(ShaderType.Compute, _lastState.CsConstantBuffers);
-			}
-
-			if ((resourceChanges & DrawCallChanges.VsResourceViews) == DrawCallChanges.VsResourceViews)
-			{
-				BindSrvs(ShaderType.Vertex, _lastState.VsSrvs);
-			}
-
-			if ((resourceChanges & DrawCallChanges.PsResourceViews) == DrawCallChanges.PsResourceViews)
-			{
-				BindSrvs(ShaderType.Pixel, _lastState.PsSrvs);
-			}
-
-			if ((resourceChanges & DrawCallChanges.GsResourceViews) == DrawCallChanges.GsResourceViews)
-			{
-				BindSrvs(ShaderType.Geometry, _lastState.GsSrvs);
-			}
-
-			if ((resourceChanges & DrawCallChanges.DsResourceViews) == DrawCallChanges.DsResourceViews)
-			{
-				BindSrvs(ShaderType.Domain, _lastState.DsSrvs);
-			}
-
-			if ((resourceChanges & DrawCallChanges.HsResourceViews) == DrawCallChanges.HsResourceViews)
-			{
-				BindSrvs(ShaderType.Hull, _lastState.HsSrvs);
-			}
-
-			if ((resourceChanges & DrawCallChanges.CsResourceViews) == DrawCallChanges.CsResourceViews)
-			{
-				BindSrvs(ShaderType.Compute, _lastState.CsSrvs);
-			}
-
-			if ((resourceChanges & DrawCallChanges.CsUavs) == DrawCallChanges.CsUavs)
-			{
-				BindUavs(_lastState.CsReadWriteViews, true);
-			}
-		}
-
-		/// <summary>
-		/// Function to update a shader resource list on the by copying the dirty index data from one list to another.
-		/// </summary>
-		/// <param name="destList">The list that will receive the dirty entries from the source.</param>
-		/// <param name="srcList">The source list that will be copied.</param>
-		private static void MergeShaderResourceList(GorgonShaderResourceViews destList, GorgonShaderResourceViews srcList)
-		{
-			Debug.Assert(srcList != null && destList != null, "One of the resource lists passed should not be NULL. Something's wrong here.");
-
-			(int destStart, int destCount) = destList.GetDirtyItems();
-			(int srcStart, int srcCount) = srcList.GetDirtyItems();
-
-			int destEnd = destStart + destCount;
-			int srcEnd = srcStart + srcCount;
-
-			// Determine the largest range to copy.
-			int end = destEnd.Max(srcEnd).Min(destList.Length).Min(srcList.Length);
-			int start = destStart.Min(srcStart).Min(destList.Length - 1).Min(srcList.Length - 1).Max(0);
-
-			for (int i = start; i < end; ++i)
-			{
-				destList[i] = srcList[i];                
-			}
-		}
-
-		/// <summary>
-		/// Function to update a resource list on the by copying the dirty index data from one list to another.
-		/// </summary>
-		/// <typeparam name="T">The type of resource list, must inherit from <see cref="GorgonArray{TE}"/></typeparam> 
-		/// <typeparam name="TE">The type of element in the resource list.</typeparam>
-		/// <param name="destList">The list that will receive the dirty entries from the source.</param>
-		/// <param name="srcList">The source list that will be copied.</param>
-		private static void MergeResourceList<T, TE>(T destList, T srcList)
-			where T : GorgonArray<TE>
-			where TE : IEquatable<TE>
-		{
-			Debug.Assert(srcList != null && destList != null, "One of the resource lists passed should not be NULL. Something's wrong here.");
-
-			(int destStart, int destCount) = destList.GetDirtyItems();
-			(int srcStart, int srcCount) = srcList.GetDirtyItems();
-
-			int destEnd = destStart + destCount;
-			int srcEnd = srcStart + srcCount;
-
-			// Determine the largest range to copy.
-			int end = destEnd.Max(srcEnd).Min(destList.Length).Min(srcList.Length);
-			int start = destStart.Min(srcStart).Min(destList.Length - 1).Min(srcList.Length - 1).Max(0);
-
-			for (int i = start; i < end; ++i)
-			{
-				destList[i] = srcList[i];
-			}
-		}
-
-		/// <summary>
-		/// Function to retrieve whether the resources have any changes or not since the last draw call.
-		/// </summary>
-		/// <typeparam name="T">The type of resource in the list.</typeparam>
-		/// <param name="array">The array containing the list.</param>
-		/// <param name="changeType">The type of expected change.</param>
-		/// <param name="currentChanges">The current set of changes.</param>
-		/// <returns>An amended change set, or the changeset provided by <paramref name="currentChanges"/> if nothing was changed.</returns>
-		[MethodImpl(MethodImplOptions.AggressiveInlining)]
-		private static DrawCallChanges GetResourceChanges<T>(IGorgonReadOnlyArray<T> array, DrawCallChanges changeType, DrawCallChanges currentChanges)
-			where T : IEquatable<T> => array.IsDirty ? (currentChanges | changeType) : currentChanges;
-
-		/// <summary>
-		/// Function to build a merged draw state.
-		/// </summary>
-		/// <param name="currentState">The current state.</param>
-		/// <param name="pipelineChanges">The pipeline state changes that were applied.</param>
-		/// <returns>A set of changes that need to be applied to the pipeline.</returns>
-		private DrawCallChanges BuildDrawCallResources(D3DState currentState, DrawCallChanges pipelineChanges)
-		{
-			DrawCallChanges changes = DrawCallChanges.None;
-
-			Debug.Assert(currentState.HsSamplers != null, "HullShader samplers is null - This is not allowed.");
-			Debug.Assert(currentState.HsSrvs != null, "HullShader srvs are null - This is now allowed.");
-			Debug.Assert(currentState.HsConstantBuffers != null, "HullShader constants is null - This is now allowed.");
-			Debug.Assert(currentState.DsSamplers != null, "DomainShader samplers is null - This is not allowed.");
-			Debug.Assert(currentState.DsSrvs != null, "DomainShader srvs are null - This is now allowed.");
-			Debug.Assert(currentState.DsConstantBuffers != null, "DomainShader constants is null - This is now allowed.");
-			Debug.Assert(currentState.GsSamplers != null, "GeometryShader samplers is null - This is not allowed.");
-			Debug.Assert(currentState.GsSrvs != null, "GeometryShader srvs are null - This is now allowed.");
-			Debug.Assert(currentState.GsConstantBuffers != null, "GeometryShader constants is null - This is now allowed.");
-			Debug.Assert(currentState.PsConstantBuffers != null, "PixelShader constants is null - This is now allowed.");
-			Debug.Assert(currentState.PsSamplers != null, "PixelShader samplers is null - This is not allowed.");
-			Debug.Assert(currentState.PsSrvs != null, "PixelShader srvs are null - This is now allowed.");
-			Debug.Assert(currentState.VsSamplers != null, "VertexShader samplers is null - This is not allowed.");
-			Debug.Assert(currentState.VsSrvs != null, "VertexShader srvs are null - This is not allowed.");
-			Debug.Assert(currentState.VsConstantBuffers != null, "VertexShader constants is null - This is not allowed.");
-			Debug.Assert(currentState.ReadWriteViews != null, "Read/write views is null - This is not allowed.");
-			Debug.Assert(currentState.StreamOutBindings != null, "StreamOut bindings on current draw state is null - This is not allowed.");
-			Debug.Assert(currentState.VertexBuffers != null, "VertexBuffers on current draw state is null - This is not allowed.");
-
-			// Ensure we have an input layout.
-			if (currentState.InputLayout != _lastState.InputLayout)
-			{
-				changes |= DrawCallChanges.InputLayout;
-				_lastState.VertexBuffers.InputLayout = currentState.InputLayout;
-			}
-
-			// Copy the resources.
-			CheckVertexBuffersForStreamOutHazards(currentState.VertexBuffers);
-			CheckStreamOutBuffersForVertexIndexBufferHazards(currentState.StreamOutBindings);
-
-			MergeResourceList<GorgonVertexBufferBindings, GorgonVertexBufferBinding>(_lastState.VertexBuffers, currentState.VertexBuffers);
-			MergeResourceList<GorgonStreamOutBindings, GorgonStreamOutBinding>(_lastState.StreamOutBindings, currentState.StreamOutBindings);
-
-			if (currentState.IndexBuffer != _lastState.IndexBuffer)
-			{
-				changes |= DrawCallChanges.IndexBuffer;
-				_lastState.IndexBuffer = currentState.IndexBuffer;
-			}
-
-			changes = GetResourceChanges(_lastState.VertexBuffers, DrawCallChanges.VertexBuffers, changes);
-			changes = GetResourceChanges(_lastState.StreamOutBindings, DrawCallChanges.StreamOutBuffers, changes);
-
-			// Check vertex shader resources if we have a vertex shader assigned.
-			if ((currentState.PipelineState.VertexShader != null)
-				|| ((pipelineChanges & DrawCallChanges.VertexShader) == DrawCallChanges.VertexShader))
-			{
-				CheckSrvsForRtvUavHazards(currentState.VsSrvs);
-
-				MergeResourceList<GorgonConstantBuffers, GorgonConstantBufferView>(_lastState.VsConstantBuffers, currentState.VsConstantBuffers);
-				MergeShaderResourceList(_lastState.VsSrvs, currentState.VsSrvs);
-				MergeResourceList<GorgonSamplerStates, GorgonSamplerState>(_lastState.VsSamplers, currentState.VsSamplers);
-
-				changes = GetResourceChanges(_lastState.VsConstantBuffers, DrawCallChanges.VsConstants, changes);
-				changes = GetResourceChanges(_lastState.VsSrvs, DrawCallChanges.VsResourceViews, changes);
-				changes = GetResourceChanges(_lastState.VsSamplers, DrawCallChanges.VsSamplers, changes);
-			}
-
-			// Check for pixel shader resources if we have or had a pixel shader assigned.
-			if ((currentState.PipelineState.PixelShader != null)
-				|| ((pipelineChanges & DrawCallChanges.PixelShader) == DrawCallChanges.PixelShader))
-			{
-				CheckSrvsForRtvUavHazards(currentState.PsSrvs);
-
-				MergeShaderResourceList(_lastState.PsSrvs, currentState.PsSrvs);
-				MergeResourceList<GorgonConstantBuffers, GorgonConstantBufferView>(_lastState.PsConstantBuffers, currentState.PsConstantBuffers);
-				MergeResourceList<GorgonSamplerStates, GorgonSamplerState>(_lastState.PsSamplers, currentState.PsSamplers);
-
-				changes = GetResourceChanges(_lastState.PsSrvs, DrawCallChanges.PsResourceViews, changes);
-				changes = GetResourceChanges(_lastState.PsConstantBuffers, DrawCallChanges.PsConstants, changes);
-				changes = GetResourceChanges(_lastState.PsSamplers, DrawCallChanges.PsSamplers, changes);
-			}
-
-			// Check geometry shader resources if we have or had a geometry shader assigned.
-			if ((currentState.PipelineState.GeometryShader != null)
-				|| ((pipelineChanges & DrawCallChanges.GeometryShader) == DrawCallChanges.GeometryShader))
-			{
-				CheckSrvsForRtvUavHazards(currentState.GsSrvs);
-
-				MergeShaderResourceList(_lastState.GsSrvs, currentState.GsSrvs);
-				MergeResourceList<GorgonConstantBuffers, GorgonConstantBufferView>(_lastState.GsConstantBuffers, currentState.GsConstantBuffers);
-				MergeResourceList<GorgonSamplerStates, GorgonSamplerState>(_lastState.GsSamplers, currentState.GsSamplers);
-
-				changes = GetResourceChanges(_lastState.GsSrvs, DrawCallChanges.GsResourceViews, changes);
-				changes = GetResourceChanges(_lastState.GsConstantBuffers, DrawCallChanges.GsConstants, changes);
-				changes = GetResourceChanges(_lastState.GsSamplers, DrawCallChanges.GsSamplers, changes);
-			}
-
-
-			// Check domain shader resources if we have or had a domain shader assigned.
-			if ((currentState.PipelineState.DomainShader != null)
-				|| ((pipelineChanges & DrawCallChanges.DomainShader) == DrawCallChanges.DomainShader))
-			{
-				CheckSrvsForRtvUavHazards(currentState.DsSrvs);
-
-				MergeShaderResourceList(_lastState.DsSrvs, currentState.DsSrvs);
-				MergeResourceList<GorgonConstantBuffers, GorgonConstantBufferView>(_lastState.DsConstantBuffers, currentState.DsConstantBuffers);
-				MergeResourceList<GorgonSamplerStates, GorgonSamplerState>(_lastState.DsSamplers, currentState.DsSamplers);
-
-				changes = GetResourceChanges(_lastState.DsSrvs, DrawCallChanges.DsResourceViews, changes);
-				changes = GetResourceChanges(_lastState.DsConstantBuffers, DrawCallChanges.DsConstants, changes);
-				changes = GetResourceChanges(_lastState.DsSamplers, DrawCallChanges.DsSamplers, changes);
-			}
-
-			// Check hull shader resources if we have or had a hull shader assigned.
-			if ((currentState.PipelineState.HullShader != null)
-				|| ((pipelineChanges & DrawCallChanges.HullShader) == DrawCallChanges.HullShader))
-			{
-				CheckSrvsForRtvUavHazards(currentState.HsSrvs);
-
-				MergeShaderResourceList(_lastState.HsSrvs, currentState.HsSrvs);
-				MergeResourceList<GorgonConstantBuffers, GorgonConstantBufferView>(_lastState.HsConstantBuffers, currentState.HsConstantBuffers);
-				MergeResourceList<GorgonSamplerStates, GorgonSamplerState>(_lastState.HsSamplers, currentState.HsSamplers);
-
-				changes = GetResourceChanges(_lastState.HsSrvs, DrawCallChanges.HsResourceViews, changes);
-				changes = GetResourceChanges(_lastState.HsConstantBuffers, DrawCallChanges.HsConstants, changes);
-				changes = GetResourceChanges(_lastState.HsSamplers, DrawCallChanges.HsSamplers, changes);
-			}
-
-			CheckUavsForRtvSrvHazards(currentState.ReadWriteViews);
-			MergeResourceList<GorgonReadWriteViewBindings, GorgonReadWriteViewBinding>(_lastState.ReadWriteViews, currentState.ReadWriteViews);
-			changes = GetResourceChanges(_lastState.ReadWriteViews, DrawCallChanges.Uavs, changes);
-
-			// Check compute shader resources if we have or had a compute shader assigned.
-			if (_lastState.ComputeShader != currentState.ComputeShader)
-			{
-				_lastState.ComputeShader = currentState.ComputeShader;
-				changes |= DrawCallChanges.ComputeShader;
-			}
-
-			// If we turned off the compute shader, and it was done in a prior call, then there's no need to execute the code below (we hope).
-			if ((currentState.ComputeShader == null) && ((changes & DrawCallChanges.ComputeShader) != DrawCallChanges.ComputeShader))
-			{
-				return changes;
-			}
-
-			CheckSrvsForRtvUavHazards(currentState.CsSrvs);
-			CheckUavsForRtvSrvHazards(currentState.CsReadWriteViews);
-
-			MergeResourceList<GorgonReadWriteViewBindings, GorgonReadWriteViewBinding>(_lastState.CsReadWriteViews, currentState.CsReadWriteViews);
-			MergeResourceList<GorgonConstantBuffers, GorgonConstantBufferView>(_lastState.CsConstantBuffers, currentState.CsConstantBuffers);
-			MergeResourceList<GorgonSamplerStates, GorgonSamplerState>(_lastState.CsSamplers, currentState.CsSamplers);
-			MergeShaderResourceList(_lastState.CsSrvs, currentState.CsSrvs);
-
-			changes = GetResourceChanges(_lastState.CsReadWriteViews, DrawCallChanges.CsUavs, changes);
-			changes = GetResourceChanges(_lastState.CsReadWriteViews, DrawCallChanges.CsResourceViews, changes);
-			changes = GetResourceChanges(_lastState.CsReadWriteViews, DrawCallChanges.CsConstants, changes);
-			changes = GetResourceChanges(_lastState.CsReadWriteViews, DrawCallChanges.CsSamplers, changes);
-
-			return changes;
-		}
-
-		/// <summary>
-		/// Function to retrieve the multi sample maximum quality level support for a given format.
-		/// </summary>
-		/// <param name="device">The D3D 11 device to use.</param>
-		/// <param name="format">The DXGI format support to evaluate.</param>
-		/// <returns>A <see cref="GorgonMultisampleInfo"/> value containing the max count and max quality level.</returns>
-		private GorgonMultisampleInfo GetMultisampleSupport(D3D11.Device5 device, Format format)
-		{
-			try
-			{
-				for (int count = D3D11.Device.MultisampleCountMaximum; count >= 1; count /= 2)
-				{
-					int quality = device.CheckMultisampleQualityLevels1(format, count, D3D11.CheckMultisampleQualityLevelsFlags.None);
-
-					if ((quality < 1) || (count == 1))
-					{
-						continue;
-					}
-
-					return new GorgonMultisampleInfo(count, quality - 1);
-				}
-			}
-			catch (DX.SharpDXException sdEx)
-			{
-				Log.Print($"ERROR: Could not retrieve a multisample quality level max for format: [{format}]. Exception: {sdEx.Message}", LoggingLevel.Verbose);
-			}
-
-			return GorgonMultisampleInfo.NoMultiSampling;
-		}
-
-		/// <summary>
-		/// Function to create the Direct 3D device and Adapter for use with Gorgon.
-		/// </summary>
-		/// <param name="adapterInfo">The adapter to use.</param>
-		/// <param name="requestedFeatureLevel">The requested feature set for the device.</param>
-		/// <returns>A tuple containing the Direct3D device object, DXGI factory, DXGI video adapter, and actual feature set.</returns>
-		private (D3D11.Device5, Factory5, Adapter4) CreateDevice(IGorgonVideoAdapterInfo adapterInfo, D3D.FeatureLevel requestedFeatureLevel)
-		{
-			D3D11.DeviceCreationFlags flags = IsDebugEnabled ? D3D11.DeviceCreationFlags.Debug : D3D11.DeviceCreationFlags.None;
-			Factory5 resultFactory;
-			Adapter4 resultAdapter;
-			D3D11.Device5 resultDevice;
-
-			using (var factory2 = new Factory2(IsDebugEnabled))
-			{
-				resultFactory = factory2.QueryInterface<Factory5>();
-
-				using (Adapter adapter = (adapterInfo.VideoDeviceType == VideoDeviceType.Hardware
-											  ? resultFactory.GetAdapter1(adapterInfo.Index)
-											  : resultFactory.GetWarpAdapter()))
-				{
-					resultAdapter = adapter.QueryInterface<Adapter4>();
-
-					using (var device = new D3D11.Device(resultAdapter, flags, requestedFeatureLevel)
-					{
-						DebugName = $"'{adapterInfo.Name}' D3D {requestedFeatureLevel.D3DVersion()} {(adapterInfo.VideoDeviceType == VideoDeviceType.Software ? "Software Adapter" : "Adapter")}"
-					})
-					{
-						resultDevice = device.QueryInterface<D3D11.Device5>();
-
-						Log.Print($"Direct 3D {requestedFeatureLevel.D3DVersion()} device created for video adapter '{adapterInfo.Name}' at feature set [{(FeatureSet)resultDevice.FeatureLevel}]",
-								  LoggingLevel.Simple);
-					}
-				}
-			}
-
-			return (resultDevice, resultFactory, resultAdapter);
-		}
-
-		/// <summary>
-		/// Function to enumerate format support for all <see cref="BufferFormat"/> values.
-		/// </summary>
-		/// <param name="device">The D3D11 device object.</param>
-		/// <returns>The list of format support information objects for each <see cref="BufferFormat"/>.</returns>
-		private IReadOnlyDictionary<BufferFormat, IGorgonFormatSupportInfo> EnumerateFormatSupport(D3D11.Device5 device)
-		{
-			IEnumerable<BufferFormat> formats = (BufferFormat[])Enum.GetValues(typeof(BufferFormat));
-			var result = new Dictionary<BufferFormat, IGorgonFormatSupportInfo>();
-
-			// Get support values for each format.
-			foreach (BufferFormat format in formats)
-			{
-				var dxgiFormat = (Format)format;
-
-				// NOTE: NV12 seems to come back as value of -92093664, no idea what the extra flags might be, the documentation for D3D doesn't
-				//       specify the flags.
-				D3D11.FormatSupport formatSupport = device.CheckFormatSupport(dxgiFormat);
-				D3D11.ComputeShaderFormatSupport computeSupport = device.CheckComputeShaderFormatSupport(dxgiFormat);
-
-				GorgonMultisampleInfo msInfo = GorgonMultisampleInfo.NoMultiSampling;
-
-				if (((formatSupport & D3D11.FormatSupport.MultisampleRenderTarget) == D3D11.FormatSupport.MultisampleRenderTarget)
-					|| ((formatSupport & D3D11.FormatSupport.MultisampleLoad) == D3D11.FormatSupport.MultisampleLoad))
-				{
-					msInfo = GetMultisampleSupport(device, dxgiFormat);
-				}
-
-				result[format] = new FormatSupportInfo(format, formatSupport, computeSupport, msInfo);
-			}
-
-			return result;
-		}
-
-		/// <summary>
-		/// Function to validate the depth/stencil view.
-		/// </summary>
-		/// <param name="view">The depth/stencil view to evaluate.</param>
-		/// <param name="firstTarget">The first non-null target.</param>
-		private void ValidateRtvAndDsv(GorgonDepthStencil2DView view, GorgonRenderTargetView firstTarget)
-		{
-			if ((firstTarget == null)
-				&& (view == null))
-			{
-				return;
-			}
-
-			if (firstTarget != null)
-			{
-				// Ensure that we are only bound once to the pipeline.
-				if (RenderTargets.Count(item => item == firstTarget) > 1)
-				{
-					throw new GorgonException(GorgonResult.CannotBind, Resources.GORGFX_ERR_RTV_ALREADY_BOUND);
-				}
-
-				// Ensure our dimensions match, and multi-sample settings match.
-				foreach (GorgonRenderTargetView rtv in RenderTargets.Where(item => (item != null) && (item != firstTarget)))
-				{
-					if (rtv.Resource.ResourceType != firstTarget.Resource.ResourceType)
-					{
-						throw new GorgonException(GorgonResult.CannotBind,
-												  string.Format(Resources.GORGFX_ERR_RTV_NOT_SAME_TYPE, firstTarget.Resource.ResourceType));
-					}
-
-					switch (firstTarget.Resource.ResourceType)
-					{
-						case GraphicsResourceType.Texture2D:
-							var left2D = (GorgonRenderTarget2DView)firstTarget;
-							var right2D = (GorgonRenderTarget2DView)rtv;
-
-							if ((left2D.Width != right2D.Width) && (left2D.Height != right2D.Height) && (left2D.ArrayCount != right2D.ArrayCount))
-							{
-								throw new GorgonException(GorgonResult.CannotBind, Resources.GORGFX_ERR_RTV_RESOURCE_MISMATCH);
-							}
-
-							if (!left2D.MultisampleInfo.Equals(right2D.MultisampleInfo))
-							{
-								throw new GorgonException(GorgonResult.CannotBind, Resources.GORGFX_ERR_RTV_MULTISAMPLE_MISMATCH);
-							}
-
-							break;
-						case GraphicsResourceType.Texture3D:
-							var left3D = (GorgonRenderTarget3DView)firstTarget;
-							var right3D = (GorgonRenderTarget3DView)rtv;
-
-							if ((left3D.Width != right3D.Width) && (left3D.Height != right3D.Height) && (left3D.Depth != right3D.Depth))
-							{
-								throw new GorgonException(GorgonResult.CannotBind, Resources.GORGFX_ERR_RTV_RESOURCE_MISMATCH);
-							}
-
-							break;
-						default:
-							throw new GorgonException(GorgonResult.CannotBind,
-													  string.Format(Resources.GORGFX_ERR_RTV_UNSUPPORTED_RESOURCE, firstTarget.Resource.ResourceType));
-					}
-				}
-			}
-
-			if ((firstTarget == null)
-				|| (view == null))
-			{
-				return;
-			}
-
-			// Ensure all resources are the same type.
-			if (view.Texture.ResourceType != firstTarget.Resource.ResourceType)
-			{
-				throw new GorgonException(GorgonResult.CannotBind,
-										  string.Format(Resources.GORGFX_ERR_RTV_DEPTHSTENCIL_TYPE_MISMATCH, view.Texture.ResourceType));
-			}
-
-			var rtv2D = (GorgonRenderTarget2DView)firstTarget;
-
-			// Ensure the depth stencil array/depth counts match for all resources.
-			if (view.ArrayCount != rtv2D.ArrayCount)
-			{
-				throw new GorgonException(GorgonResult.CannotBind, string.Format(Resources.GORGFX_ERR_RTV_DEPTHSTENCIL_ARRAYCOUNT_MISMATCH, view.Texture.Name));
-			}
-
-			// Check to ensure that multisample info matches.
-			if (!view.Texture.MultisampleInfo.Equals(rtv2D.MultisampleInfo))
-			{
-				throw new GorgonException(GorgonResult.CannotBind,
-										  string.Format(Resources.GORGFX_ERR_RTV_DEPTHSTENCIL_MULTISAMPLE_MISMATCH,
-														view.MultisampleInfo.Quality,
-														view.MultisampleInfo.Count));
-			}
-
-			if ((view.Width != rtv2D.Width)
-				|| (view.Height != rtv2D.Height))
-			{
-				throw new GorgonException(GorgonResult.CannotBind, Resources.GORGFX_ERR_RTV_DEPTHSTENCIL_RESOURCE_MISMATCH);
-			}
-		}
-
-		/// <summary>
-		/// Function to initialize a <see cref="GorgonPipelineState" /> object with Direct 3D 11 state objects by creating new objects for the unassigned values.
-		/// </summary>
-		/// <param name="pipelineState">The pipeline state.</param>
-		/// <param name="blendState">An existing blend state to use.</param>
-		/// <param name="depthStencilState">An existing depth/stencil state to use.</param>
-		/// <param name="rasterState">An existing rasterizer state to use.</param>
-		/// <returns>A new <see cref="GorgonPipelineState"/>.</returns>
-		private void InitializePipelineState(GorgonPipelineState pipelineState,
-											 D3D11.BlendState1 blendState,
-											 D3D11.DepthStencilState depthStencilState,
-											 D3D11.RasterizerState1 rasterState)
-		{
-			pipelineState.D3DRasterState = rasterState;
-			pipelineState.D3DBlendState = blendState;
-			pipelineState.D3DDepthStencilState = depthStencilState;
-
-			if ((rasterState == null) && (pipelineState.RasterState != null))
-			{
-				pipelineState.D3DRasterState = pipelineState.RasterState.GetD3D11RasterState(_device);
-			}
-
-			if ((depthStencilState == null) && (pipelineState.DepthStencilState != null))
-			{
-				pipelineState.D3DDepthStencilState = pipelineState.DepthStencilState.GetD3D11DepthStencilState(_device);
-			}
-
-			if (blendState == null)
-			{
-				pipelineState.BuildD3D11BlendState(D3DDevice);
-			}
-		}
-
-		/// <summary>
-		/// Function to fire the <see cref="ViewportChanging"/> event.
-		/// </summary>
-		/// <returns><b>true</b> if cancelled, <b>false</b> if not.</returns>>
-		private bool OnViewportChanging()
-		{
-			CancelEventHandler cancelHandler = ViewportChanging;
-
-			if (cancelHandler == null)
-			{
-				return false;
-			}
-
-			var cancelArgs = new CancelEventArgs();
-			cancelHandler(this, cancelArgs);
-
-			return cancelArgs.Cancel;
-		}
-
-		/// <summary>
-		/// Function to fire the <see cref="RenderTargetChanging"/> event.
-		/// </summary>
-		private void OnRenderTargetChanging()
-		{
-			CancelEventHandler cancelHandler = RenderTargetChanging;
-
-			if ((!_isTargetUpdated.RtvsChanged) || (cancelHandler == null))
-			{
-				return;
-			}
-
-			var cancelArgs = new CancelEventArgs();
-			cancelHandler(this, cancelArgs);
-
-			if (cancelArgs.Cancel)
-			{
-				_isTargetUpdated.RtvsChanged = false;
-			}
-		}
-
-		/// <summary>
-		/// Function to fire the <see cref="DepthStencilChanging"/> event.
-		/// </summary>
-		private void OnDepthStencilChanging()
-		{
-			CancelEventHandler cancelHandler = DepthStencilChanging;
-
-			if ((!_isTargetUpdated.DepthViewChanged) || (cancelHandler == null))
-			{
-				return;
-			}
-
-			var cancelArgs = new CancelEventArgs();
-			cancelHandler(this, cancelArgs);
-
-			if (cancelArgs.Cancel)
-			{
-				_isTargetUpdated.DepthViewChanged = false;
-			}
-		}
-
-		/// <summary>
-		/// Function to assign the render targets.
-		/// </summary>
-		/// <param name="rtvCount">The number of render targets to update.</param>
-		private void SetRenderTargetAndDepthViews(int rtvCount)
-		{
-#if DEBUG
-			ValidateRtvAndDsv(DepthStencilView, RenderTargets.FirstOrDefault(item => item != null));
-#endif
-
-			if (rtvCount == 0)
-			{
-				Array.Clear(_d3DRtvs, 0, _d3DRtvs.Length);
-				rtvCount = _d3DRtvs.Length;
-			}
-			else
-			{
-				for (int i = 0; i < rtvCount; ++i)
-				{
-					_d3DRtvs[i] = _renderTargets[i]?.Native;
-				}
-			}
-
-			D3DDeviceContext.OutputMerger.SetTargets(DepthStencilView?.Native, rtvCount, _d3DRtvs);
-
-			EventHandler handler;
-			if (_isTargetUpdated.RtvsChanged)
-			{
-				handler = RenderTargetChanged;
-				handler?.Invoke(this, EventArgs.Empty);
-			}
-
-			if (_isTargetUpdated.DepthViewChanged)
-			{
-				handler = DepthStencilChanged;
-				handler?.Invoke(this, EventArgs.Empty);
-			}
-
-			_isTargetUpdated = (false, false);
-		}
-
-		/// <summary>
-		/// Function to set up drawing states.
-		/// </summary>
-		/// <param name="state">The state to evaluate and apply.</param>
-		/// <param name="factor">The current blend factor.</param>
-		/// <param name="blendSampleMask">The blend sample mask.</param>
-		/// <param name="depthStencilReference">The depth stencil reference.</param>
-		private void SetDrawStates(D3DState state, GorgonColor factor, int blendSampleMask, int depthStencilReference)
-		{
-			/*if (!factor.Equals(in _blendFactor))
-			{
-				_blendFactor = factor;
-				D3DDeviceContext.OutputMerger.BlendFactor = _blendFactor.ToRawColor4();
-			}
-
-			if (blendSampleMask != _blendSampleMask)
-			{
-				_blendSampleMask = blendSampleMask;
-				D3DDeviceContext.OutputMerger.BlendSampleMask = _blendSampleMask;
-			}
-
-			if (depthStencilReference != _depthStencilReference)
-			{
-				_depthStencilReference = depthStencilReference;
-				D3DDeviceContext.OutputMerger.DepthStencilReference = _depthStencilReference;
-			}
-
-			// If the pipeline is the same as last time, then don't even bother with changing states.
-			DrawCallChanges.None;
-			stateChanges = BuildStateChanges(state.PipelineState);
-			ApplyState(state.PipelineState, stateChanges);*/
-
-			DrawCallChanges stateChanges = _stateEvaluator.GetPipelineStateChanges(state.PipelineState, factor, blendSampleMask, depthStencilReference);
-			_stateApplicator.ApplyPipelineState(state.PipelineState, stateChanges, factor, blendSampleMask, depthStencilReference);
-
-			DrawCallChanges changes = BuildDrawCallResources(state, stateChanges);
-			BindResources(changes);
-		}
-
-		/// <summary>
-		/// Function to check for the minimum windows 10 build that Gorgon Graphics supports.
-		/// </summary>
-		internal static void CheckMinimumOperatingSystem()
-		{
-			if (!Win32API.IsWindows10OrGreater(MinWin10Build))
-			{
-				throw new GorgonException(GorgonResult.CannotCreate, string.Format(Resources.GORGFX_ERR_INVALID_OS, MinWin10Build));
-			}
-		}
-
-		/// <summary>
-		/// Function to build up a <see cref="GorgonSamplerState"/> object with its corresponding Direct3D 11 state object by either creating a new object, or inheriting a previous one.
-		/// </summary>
-		/// <param name="newState">The new state to initialize.</param>
-		/// <returns>If the state matches a cached state, then the cached state is returned, otherwise a copy of the the <paramref name="newState"/> is returned.</returns>
-		internal GorgonSamplerState CacheSamplerState(GorgonSamplerState newState)
-		{
-			lock (_samplerLock)
-			{
-				if (newState.ID != int.MinValue)
-				{
-					return _cachedSamplers[newState.ID];
-				}
-
-				for (int i = 0; i < _cachedSamplers.Count; ++i)
-				{
-					GorgonSamplerState cached = _cachedSamplers[i];
-
-					if (cached?.Equals(newState) ?? false)
-					{
-						return cached;
-					}
-				}
-
-				// We didn't find what we wanted, so create a new one.
-				var resultState = new GorgonSamplerState(newState)
-				{
-					ID = _cachedSamplers.Count
-				};
-				resultState.BuildD3D11SamplerState(D3DDevice);
-				_cachedSamplers.Add(resultState);
-
-				return resultState;
-			}
-		}
-
-		/// <summary>
-		/// Function to build up a <see cref="GorgonPipelineState"/> object with Direct 3D 11 state objects by either creating new objects, or inheriting previous ones.
-		/// </summary>
-		/// <param name="newState">The new state to initialize.</param>
-		/// <returns>If the pipeline state matches a cached pipeline state, then the cached state is returned, otherwise a copy of the <paramref name="newState"/> is returned.</returns>
-		internal GorgonPipelineState CachePipelineState(GorgonPipelineState newState)
-		{
-			// Existing states.
-			D3D11.DepthStencilState depthStencilState = null;
-			D3D11.BlendState1 blendState = null;
-			D3D11.RasterizerState1 rasterState = null;
-
-			lock (_stateLock)
-			{
-				// ReSharper disable once ForCanBeConvertedToForeach
-				for (int i = 0; i < _cachedPipelineStates.Count; ++i)
-				{
-					// Compute shaders don't use pipeline state.  So, we assume the compute shader is equal at all times.
-					DrawCallChanges inheritedState = DrawCallChanges.None;
-					GorgonPipelineState cachedState = _cachedPipelineStates[i];
-
-					if (cachedState.PrimitiveType == newState.PrimitiveType)
-					{
-						inheritedState |= DrawCallChanges.Topology;
-					}
-
-					if (cachedState.VertexShader == newState.VertexShader)
-					{
-						inheritedState |= DrawCallChanges.VertexShader;
-					}
-
-					if (cachedState.PixelShader == newState.PixelShader)
-					{
-						inheritedState |= DrawCallChanges.PixelShader;
-					}
-
-					if (cachedState.GeometryShader == newState.GeometryShader)
-					{
-						inheritedState |= DrawCallChanges.GeometryShader;
-					}
-
-					if (cachedState.DomainShader == newState.DomainShader)
-					{
-						inheritedState |= DrawCallChanges.DomainShader;
-					}
-
-					if (cachedState.HullShader == newState.HullShader)
-					{
-						inheritedState |= DrawCallChanges.HullShader;
-					}
-
-					if (cachedState.RasterState.Equals(newState.RasterState))
-					{
-						rasterState = cachedState.D3DRasterState;
-						inheritedState |= DrawCallChanges.RasterState;
-					}
-
-					if ((cachedState.RwBlendStates.Equals(newState.RwBlendStates))
-						&& (cachedState.IsAlphaToCoverageEnabled == newState.IsAlphaToCoverageEnabled)
-						&& (cachedState.IsIndependentBlendingEnabled == newState.IsIndependentBlendingEnabled))
-					{
-						blendState = cachedState.D3DBlendState;
-						inheritedState |= DrawCallChanges.BlendState;
-					}
-
-					if ((cachedState.DepthStencilState != null) &&
-						(cachedState.DepthStencilState.Equals(newState.DepthStencilState)))
-					{
-						depthStencilState = cachedState.D3DDepthStencilState;
-						inheritedState |= DrawCallChanges.DepthStencilState;
-					}
-
-					// We've copied all the states, so just return the existing pipeline state.
-					// ReSharper disable once InvertIf
-					if (inheritedState == DrawCallChanges.AllPipelineState)
-					{
-						return cachedState;
-					}
-				}
-
-				// Setup any uninitialized states.
-				var resultState = new GorgonPipelineState(newState);
-				InitializePipelineState(resultState, blendState, depthStencilState, rasterState);
-				resultState.ID = _cachedPipelineStates.Count;
-				_cachedPipelineStates.Add(resultState);
-				return resultState;
-			}
-		}
-
-		/// <summary>
-		/// Function to execute a dispatch call for a compute shader.
-		/// </summary>
-		/// <param name="dispatchCall">The call to execute.</param>
-		/// <param name="threadGroupCountX">The number of thread groups to dispatch in the X direction.</param>
-		/// <param name="threadGroupCountY">The number of thread groups to dispatch in the Y direction.</param>
-		/// <param name="threadGroupCountZ">The number of thread groups to dispatch in the Z direction.</param>
-		internal void Dispatch(GorgonDispatchCall dispatchCall, int threadGroupCountX, int threadGroupCountY, int threadGroupCountZ)
-		{
-			dispatchCall.ValidateObject(nameof(dispatchCall));
-			threadGroupCountX.ValidateRange(nameof(threadGroupCountX), 0, GorgonComputeEngine.MaxThreadGroupCount);
-			threadGroupCountY.ValidateRange(nameof(threadGroupCountY), 0, GorgonComputeEngine.MaxThreadGroupCount);
-			threadGroupCountZ.ValidateRange(nameof(threadGroupCountZ), 0, GorgonComputeEngine.MaxThreadGroupCount);
-
-			SetDrawStates(dispatchCall.D3DState, _blendFactor, _blendSampleMask, _depthStencilReference);
-			D3DDeviceContext.Dispatch(threadGroupCountX, threadGroupCountY, threadGroupCountZ);
-		}
-
-		/// <summary>
-		/// Function to execute a dispatch call for a compute shader.
-		/// </summary>
-		/// <param name="dispatchCall">The call to execute.</param>
-		/// <param name="indirectArgs">The buffer containing the arguments for the compute shader.</param>
-		/// <param name="threadGroupOffset">[Optional] The offset within the buffer, in bytes, to where the arguments are stored.</param>
-		internal void Dispatch(GorgonDispatchCall dispatchCall, GorgonBufferCommon indirectArgs, int threadGroupOffset = 0)
-		{
-			dispatchCall.ValidateObject(nameof(dispatchCall));
-			indirectArgs.ValidateObject(nameof(indirectArgs));
-			threadGroupOffset.ValidateRange(nameof(threadGroupOffset), 0, int.MaxValue);
-
-			SetDrawStates(dispatchCall.D3DState, _blendFactor, _blendSampleMask, _depthStencilReference);
-			D3DDeviceContext.DispatchIndirect(indirectArgs.Native, threadGroupOffset);
-		}
-
-		/// <summary>
-		/// Function to clear the states for the graphics object.
-		/// </summary>
-		/// <param name="flush">[Optional] <b>true</b> to flush the queued graphics object commands, <b>false</b> to leave as is.</param>
-		/// <remarks>
-		/// <para>
-		/// This method will reset all current states to an uninitialized state.
-		/// </para>
-		/// <para>
-		/// If the <paramref name="flush"/> parameter is set to <b>true</b>, then any commands on the GPU that are pending will be flushed.
-		/// </para>
-		/// <para>
-		/// <note type="warning">
-		/// <para>
-		/// This method will cause a significant performance hit if the <paramref name="flush"/> parameter is set to <b>true</b>, so its use is generally discouraged in performance sensitive situations.
-		/// </para>
-		/// </note>
-		/// </para>
-		/// </remarks>
-		public void ClearState(bool flush = false)
-		{
-			// Reset state on the device context.
-			D3DDeviceContext.ClearState();
-
-			if (flush)
-			{
-				D3DDeviceContext.Flush();
-			}
-
-			ClearResourceCaches();
-
-			_lastState.VertexBuffers.Clear();
-			_lastState.StreamOutBindings.Clear();
-			_lastState.IndexBuffer = null;
-			_lastState.PipelineState.Clear();
-			_lastState.ReadWriteViews.Clear();
-			_lastState.PsSamplers.Clear();
-			_lastState.VsSamplers.Clear();
-			_lastState.GsSamplers.Clear();
-			_lastState.DsSamplers.Clear();
-			_lastState.HsSamplers.Clear();
-			_lastState.CsSamplers.Clear();
-			_lastState.VsSrvs.Clear();
-			_lastState.PsSrvs.Clear();
-			_lastState.GsSrvs.Clear();
-			_lastState.DsSrvs.Clear();
-			_lastState.HsSrvs.Clear();
-			_lastState.CsSrvs.Clear();
-			_lastState.VsConstantBuffers.Clear();
-			_lastState.PsConstantBuffers.Clear();
-			_lastState.GsConstantBuffers.Clear();
-			_lastState.DsConstantBuffers.Clear();
-			_lastState.HsConstantBuffers.Clear();
-			_lastState.CsConstantBuffers.Clear();
-			_lastState.CsReadWriteViews.Clear();
-
-			_depthStencilReference = 0;
-			_blendFactor = GorgonColor.White;
-			_blendSampleMask = int.MinValue;
-		}
-
-		/// <summary>
-		/// Function to assign a depth/stencil view.
-		/// </summary>
-		/// <param name="depthStencil">The depth/stencil to assign.</param>
-		/// <remarks>
-		/// <para>
-		/// This depth/stencil have the same dimensions, array size, and multisample values as the currently assigned <see cref="RenderTargets"/>. 
-		/// </para>
-		/// <para>
-		/// <note type="warning">
-		/// <para>
-		/// When changing a depth/stencil, the state of the GPU is reset and may impact performance. This is done to avoid resource hazards (e.g. depth/stencil is set as a shader resource). 
-		/// </para>
-		/// </note>
-		/// </para>
-		/// <para>
-		/// <note type="important">
-		/// <para>
-		/// For performance reasons, any exceptions thrown from this method will only be thrown when Gorgon is compiled as DEBUG.
-		/// </para>
-		/// </note>
-		/// </para>
-		/// </remarks>
-		/// <seealso cref="GorgonDepthStencil2DView"/>
-		/// <seealso cref="GorgonTexture2D"/>
-		public void SetDepthStencil(GorgonDepthStencil2DView depthStencil)
-		{
-			if (depthStencil == DepthStencilView)
-			{
-				return;
-			}
-
-			SetRenderTargets(_renderTargets, depthStencil);
-		}
-
-		/// <summary>
-		/// Function to assign a single render target to the first slot.
-		/// </summary>
-		/// <param name="renderTarget">The render target view to assign.</param>
-		/// <param name="depthStencil">[Optional] The depth/stencil to assign with the render target.</param>
-		/// <remarks>
-		/// <para>
-		/// This will assign a render target in slot 0 of the <see cref="RenderTargets"/> list. All other render targets bound in other slots will be unbound. If multiple render targets need to be set,
-		/// then call the <see cref="SetRenderTargets"/> method.
-		/// </para>
-		/// <para>
-		/// If the <paramref name="depthStencil"/> parameter is used, then a <see cref="GorgonDepthStencil2DView"/> is assigned in conjunction with the render target. This depth/stencil have the same 
-		/// dimensions, array size, and multisample values as the render target. When specifying a depth/stencil, the render targets must be a <see cref="GorgonTexture2D"/>.
-		/// </para>
-		/// <para>
-		/// When a render target is set, the first viewport in the <see cref="Viewports"/> list will be reset to the size of the render target. The user is responsible for restoring these to their intended
-		/// values after assigning the target if a different viewport region is required.
-		/// </para>
-		/// <para>
-		/// <note type="warning">
-		/// <para>
-		/// When changing a render target or depth/stencil, the state of the GPU is reset and may impact performance. This is done to avoid resource hazards (e.g. target is set as a shader resource). 
-		/// </para>
-		/// </note>
-		/// </para>
-		/// <para>
-		/// <note type="important">
-		/// <para>
-		/// For performance reasons, any exceptions thrown from this method will only be thrown when Gorgon is compiled as DEBUG.
-		/// </para>
-		/// </note>
-		/// </para>
-		/// </remarks>
-		/// <seealso cref="GorgonDepthStencil2DView"/>
-		/// <seealso cref="GorgonTexture2D"/>
-		public void SetRenderTarget(GorgonRenderTargetView renderTarget, GorgonDepthStencil2DView depthStencil = null)
-		{
-			if ((_renderTargets[0] == renderTarget) && (depthStencil == DepthStencilView))
-			{
-				return;
-			}
-
-			_isTargetUpdated = (_renderTargets[0] != renderTarget, DepthStencilView != depthStencil);
-
-			OnRenderTargetChanging();
-			OnDepthStencilChanging();
-
-			_renderTargets[0] = renderTarget;
-			Array.Clear(_renderTargets, 1, _renderTargets.Length - 1);
-
-			CheckRtvsForSrvUavHazards(_renderTargets, 1, depthStencil);
-
-			DX.ViewportF viewport = default;
-			if (_renderTargets[0] != null)
-			{
-				viewport = new DX.ViewportF(0, 0, _renderTargets[0].Width, _renderTargets[0].Height);
-			}
-
-			SetViewport(in viewport);
-
-			if (_isTargetUpdated.DepthViewChanged)
-			{
-				DepthStencilView = depthStencil;
-			}
-
-			SetRenderTargetAndDepthViews(1);
-		}
-
-		/// <summary>
-		/// Function to assign multiple render targets to the first slot and a custom depth/stencil view.
-		/// </summary>
-		/// <param name="renderTargets">The list of render target views to assign.</param>
-		/// <param name="depthStencil">The depth/stencil view to assign.</param>
-		/// <remarks>
-		/// <para>
-		/// This will assign multiple render targets to the corresponding slots in the <see cref="RenderTargets"/> list. 
-		/// </para>
-		/// <para>
-		/// If the <paramref name="depthStencil"/> parameter is used, then a <see cref="GorgonDepthStencil2DView"/> is assigned in conjunction with the render target. This depth/stencil have the same 
-		/// dimensions, array size, and multisample values as the render target. When specifying a depth/stencil, the render targets must be a <see cref="GorgonTexture2D"/>.
-		/// </para>
-		/// <para>
-		/// If the <see cref="GorgonRenderTargetView">GorgonRenderTargetViews</see> are attached to resources with multisampling enabled through <see cref="GorgonMultisampleInfo"/>, then the 
-		/// <see cref="GorgonMultisampleInfo"/> of the resource attached to the <see cref="GorgonDepthStencil2DView"/> being assigned must match, or an exception will be thrown.
-		/// </para>
-		/// <para>
-		/// The format for the <paramref name="renderTargets"/> and <paramref name="depthStencil"/> may differ from the formats of other views passed in.
-		/// </para>
-		/// <para>
-		/// When a render target is set, the first viewport in the <see cref="Viewports"/> list will be reset to the size of the render target. The user is responsible for restoring these to their intended
-		/// values after assigning the target if a different viewport region is required.
-		/// </para>
-		/// <para>
-		/// <note type="warning">
-		/// <para>
-		/// When changing a render target or depth/stencil, the state of the GPU is reset and may impact performance. This is done to avoid resource hazards (e.g. target is set as a shader resource). 
-		/// </para>
-		/// </note>
-		/// </para>
-		/// <para>
-		/// <note type="information">
-		/// <para>
-		/// The exceptions raised when validating a view against other views in this list are only thrown when Gorgon is compiled as <b>DEBUG</b>.
-		/// </para>
-		/// </note>
-		/// </para>
-		/// </remarks>
-		/// <seealso cref="GorgonDepthStencil2DView"/>
-		/// <seealso cref="GorgonTexture2D"/>
-		public void SetRenderTargets(ReadOnlySpan<GorgonRenderTargetView> renderTargets, GorgonDepthStencil2DView depthStencil = null)
-		{
-			if (renderTargets.IsEmpty)
-			{
-				ClearState();
-
-				_isTargetUpdated = (true, true);
-
-				OnRenderTargetChanging();
-				OnDepthStencilChanging();
-
-				if (_isTargetUpdated.RtvsChanged)
-				{
-					Array.Clear(_renderTargets, 0, _renderTargets.Length);
-				}
-
-				if (_isTargetUpdated.DepthViewChanged)
-				{
-					DepthStencilView = depthStencil;
-				}
-
-				SetRenderTargetAndDepthViews(0);
-				return;
-			}
-
-			int rtvCount = renderTargets.Length.Min(_renderTargets.Length);
-			_isTargetUpdated = (false, depthStencil != DepthStencilView);
-			for (int i = 0; i < rtvCount; ++i)
-			{
-				if (_renderTargets[i] == renderTargets[i])
-				{
-					continue;
-				}
-
-				_isTargetUpdated = (true, depthStencil != DepthStencilView);
-				break;
-			}
-
-			OnRenderTargetChanging();
-
-			if ((!_isTargetUpdated.DepthViewChanged) && (!_isTargetUpdated.RtvsChanged))
-			{
-				return;
-			}
-
-			// We have either a render target change or depth/stencil change.  Either way, we need to clear state to avoid hazards.
-			CheckRtvsForSrvUavHazards(renderTargets, rtvCount, depthStencil);
-
-			// These slots will now be empty.
-			for (int i = 0; i < rtvCount; ++i)
-			{
-				_renderTargets[i] = i < rtvCount ? renderTargets[i] : null;
-			}
-
-			DX.ViewportF viewport = default;
-
-			if (_renderTargets[0] != null)
-			{
-				viewport = new DX.ViewportF(0, 0, renderTargets[0].Width, renderTargets[0].Height);
-			}
-
-			SetViewport(in viewport);
-
-			OnDepthStencilChanging();
-
-			if (_isTargetUpdated.DepthViewChanged)
-			{
-				DepthStencilView = depthStencil;
-			}
-
-			SetRenderTargetAndDepthViews(rtvCount);
-		}
-
-		/// <summary>
-		/// Function to set a scissor rectangle for defining a clipping area on the current render target.
-		/// </summary>
-		/// <param name="rect">The region, in screen coordinates, to clip.</param>
-		/// <remarks>
-		/// <para>
-		/// These are used for defining a clipping area on the current render target, pixels rendered outside of the area defined will not appear in the render target.
-		/// </para>
-		/// <para>
-		/// The rasterizer state does not have <see cref="GorgonRasterState.ScissorRectsEnabled"/> set to <b>true</b>, this method will have no effect. If a scissor rectangle is assigned while a raster 
-		/// state with <see cref="GorgonRasterState.ScissorRectsEnabled"/> is set to <b>false</b>, it will remain assigned and will be applied if a raster state with 
-		/// <see cref="GorgonRasterState.ScissorRectsEnabled"/> is set to <b>true</b>.
-		/// </para>
-		/// </remarks>
-		/// <seealso cref="GorgonRasterState"/>
-		public void SetScissorRect(DX.Rectangle rect)
-		{
-			ref readonly DX.Rectangle firstRect = ref _scissors[0];
-
-			if (firstRect.Equals(in rect))
-			{
-				return;
-			}
-
-			_scissors[0] = rect;
-			Array.Clear(_scissors, 1, _scissors.Length - 1);
-			D3DDeviceContext.Rasterizer.SetScissorRectangles(rect);
-		}
-
-		/// <summary>
-		/// Function to set multple scissor rectangles for defining a clipping area on the current render target.
-		/// </summary>
-		/// <param name="rects">The regions, in screen coordinates, to clip.</param>
-		/// <remarks>
-		/// <para>
-		/// These are used for defining clipping areas on the current render target, pixels rendered outside of the areas defined will not appear in the render target.
-		/// </para>
-		/// <para>
-		/// This Which scissor rectangle to use is determined by the <b>SV_ViewportArrayIndex</b> semantic output by a geometry shader (see shader semantic syntax). If a geometry shader does not make use 
-		/// of the <b>SV_ViewportArrayIndex</b> semantic then the first scissor rectangle in the array will be used.
-		/// </para>
-		/// <para>
-		/// The rasterizer state does not have <see cref="GorgonRasterState.ScissorRectsEnabled"/> set to <b>true</b>, this method will have no effect. If a scissor rectangle is assigned while a raster 
-		/// state with <see cref="GorgonRasterState.ScissorRectsEnabled"/> is set to <b>false</b>, it will remain assigned and will be applied if a raster state with 
-		/// <see cref="GorgonRasterState.ScissorRectsEnabled"/> is set to <b>true</b>.
-		/// </para>
-		/// </remarks>
-		/// <seealso cref="GorgonRasterState"/>
-		public void SetScissorRects(ReadOnlySpan<DX.Rectangle> rects)
-		{
-			void OldShittyWay(ReadOnlySpan<DX.Rectangle> localRects, int localScissorCount)
-			{
-				// We have to do this because for some ungodly reason, SetScissorRectangles only provides an array 
-				// for its parameter. We can't use ArrayPool because the count returned may not be exact, and thus 
-				// inefficient. So, the only thing we can do is recreate the array. 
-				//
-				// In 99% of cases though, the default array count of 1 will be sufficient, and we shouldn't see this
-				// code called very often, if at all.
-				if (_scissorBuffer.Length != localScissorCount)
-				{
-					_scissorBuffer = new DX.Rectangle[localScissorCount];
-				}
-
-				unsafe
-				{
-					fixed (DX.Rectangle* leftPtr = &localRects[0])
-					fixed (DX.Rectangle* rightPtr = &_scissors[0])
-					{
-						var left = new GorgonPtr<DX.Rectangle>(leftPtr, localScissorCount);
-						var right = new GorgonPtr<DX.Rectangle>(rightPtr, localScissorCount);
-
-						if (left.CompareData(right))
-						{
-							return;
-						}
-
-						left.CopyTo(_scissorBuffer);
-						D3DDeviceContext.Rasterizer.SetScissorRectangles(_scissorBuffer);
-					}
-				}
-			}
-
-			if (rects.IsEmpty)
-			{
-				Array.Clear(_scissors, 0, _scissors.Length);
-				D3DDeviceContext.Rasterizer.SetScissorRectangle(-16384, -16384, 32768, 32768);
-				return;
-			}
-
-			int scissorCount = rects.Length.Min(_scissors.Length);
-
-			if (scissorCount < _scissors.Length)
-			{
-				Array.Clear(_scissors, scissorCount, _scissors.Length - scissorCount);
-			}
-
-			if (_setScissorRects == null)
-			{
-				OldShittyWay(rects, scissorCount);
-				return;
-			}
-
-			unsafe
-			{
-				fixed (DX.Rectangle* leftPtr = &rects[0])
-				fixed (DX.Rectangle* rightPtr = &_scissors[0])
-				{
-					var left = new GorgonPtr<DX.Rectangle>(leftPtr, scissorCount);
-					var right = new GorgonPtr<DX.Rectangle>(rightPtr, scissorCount);
-
-					if (left.CompareData(right))
-					{
-						return;
-					}
-
-					left.CopyTo(right);
-					_setScissorRects(D3DDeviceContext.Rasterizer, scissorCount, right);
-				}
-			}
-		}
-
-		/// <summary>
-		/// Function to set a viewport to define the area to render on the <see cref="RenderTargets"/>.
-		/// </summary>
-		/// <param name="viewport">The viewport to assign.</param>
-		/// <remarks>
-		/// <para>
-		/// This will define the area to render into on the current <see cref="RenderTargets"/>. This method will set the first viewport at index 0 only, any other viewports assigned will be unassigned.
-		/// </para>
-		/// </remarks>
-		public void SetViewport(in DX.ViewportF viewport)
-		{
-			ref readonly DX.ViewportF firstViewport = ref _viewports[0];
-
-			if (firstViewport.Equals(in viewport))
-			{
-				return;
-			}
-
-			if (OnViewportChanging())
-			{
-				return;
-			}
-
-			_viewports[0] = viewport;
-			Array.Clear(_viewports, 1, _viewports.Length - 1);
-			D3DDeviceContext.Rasterizer.SetViewport(viewport.X, viewport.Y, viewport.Width, viewport.Height, viewport.MinDepth, viewport.MaxDepth);
-
-			EventHandler handler = ViewportChanged;
-			handler?.Invoke(this, EventArgs.Empty);
-		}
-
-		/// <summary>
-		/// Function to set multiple viewports to define the area to render on the <see cref="RenderTargets"/>.
-		/// </summary>
-		/// <param name="viewports">The viewports to assign.</param>
-		/// <remarks>
-		/// <para>
-		/// This will define the area to render into on the current <see cref="RenderTargets"/>. This method will set the first viewport at index 0 only, any other viewports assigned will be unassigned.
-		/// </para>
-		/// </remarks>
-		public void SetViewports(ReadOnlySpan<DX.ViewportF> viewports)
-		{
-			if (viewports.IsEmpty)
-			{
-				if (OnViewportChanging())
-				{
-					return;
-				}
-
-				Array.Clear(_viewports, 0, _viewports.Length);
-				D3DDeviceContext.Rasterizer.SetViewport(0, 0, 1, 1);
-
-				EventHandler handler = ViewportChanged;
-				handler?.Invoke(this, EventArgs.Empty);
-				return;
-			}
-
-			int viewportCount = viewports.Length.Min(_viewports.Length);
-			
-			unsafe
-			{
-				if (viewportCount < _viewports.Length)
-				{
-					Array.Clear(_viewports, viewportCount, _viewports.Length - viewportCount);
-				}
-
-				var cachedViewport = (RawViewportF *)Unsafe.AsPointer(ref _viewports[0]);
-				fixed (DX.ViewportF* newViewport = &viewports[0])
-				{
-					var left = new GorgonPtr<RawViewportF>(cachedViewport, viewportCount);
-					var right = new GorgonPtr<RawViewportF>((RawViewportF*)newViewport, viewportCount);
-
-					// If nothing's changed, then get out.
-					if ((left.CompareData(right))
-						|| (OnViewportChanging()))
-					{
-						return;
-					}
-
-					D3DDeviceContext.Rasterizer.SetViewports((RawViewportF*)right, viewportCount);
-
-					EventHandler handler = ViewportChanged;
-					handler?.Invoke(this, EventArgs.Empty);
-				}
-			}
-		}
-
-		/// <summary>
-		/// Function to retrieve information about the installed video adapters on the system.
-		/// </summary>
-		/// <param name="includeSoftwareDevice">[Optional] <b>true</b> to retrieve a software rendering device, or <b>false</b> to exclude it.</param>
-		/// <param name="log">[Optional] The logging interface used to capture debug messages.</param>
-		/// <returns>A list of installed adapters on the system.</returns>
-		/// <remarks>
-		/// <para>
-		/// Use this to retrieve a list of video adapters available on the system. A video adapter may be a discreet video card, a device on the motherboard, or a software video adapter.
-		/// </para>
-		/// <para>
-		/// This resulting list will contain <see cref="IGorgonVideoAdapterInfo"/> objects which can then be passed to a <see cref="GorgonGraphics"/> instance. This allows applications or users to pick and choose which 
-		/// adapter they wish to use for rendering.
-		/// </para>
-		/// <para>
-		/// If the user specifies <b>true</b> for the <paramref name="includeSoftwareDevice"/> parameter, then the video adapter supplied will be much slower than an actual hardware video adapter. However, 
-		/// this adapter can be helpful in debugging scenarios where issues with the hardware device driver may be causing incorrect rendering.
-		/// </para>
-		/// </remarks>
-		public static IReadOnlyList<IGorgonVideoAdapterInfo> EnumerateAdapters(bool includeSoftwareDevice = false, IGorgonLog log = null) =>
-			VideoAdapterEnumerator.Enumerate(includeSoftwareDevice, log);
-
-		/// <summary>
-		/// Function to clear the cached pipeline states and sampler states
-		/// </summary>
-		/// <remarks>
-		/// <para>
-		/// This will destroy any previously cached pipeline states and sampler states.
-		/// </para>
-		/// </remarks>
-		public void ClearStateCache()
-		{
-			if (D3DDeviceContext != null)
-			{
-				ClearState();
-			}
-
-			ClearStateCache(true);
-		}
-
-		/// <summary>
-		/// Function to reset the values for per/frame draw call statistics.
-		/// </summary>
-		/// <seealso cref="DrawCallCount"/>
-		[Obsolete("Not needed anymore.")]
-		public void ResetDrawCallStatistics() => DrawCallCount = 0;
-
-		/// <summary>
-		/// Function to submit a basic draw call to the GPU.
-		/// </summary>
-		/// <param name="drawCall">The draw call to execute.</param>
-		/// <param name="blendFactor">[Optional] The factor used to modulate the pixel shader, render target or both.</param>
-		/// <param name="blendSampleMask">[Optional] The mask used to define which samples get updated in the active render targets.</param>
-		/// <param name="depthStencilReference">[Optional] The depth/stencil reference value used when performing a depth/stencil test.</param>
-		/// <exception cref="ArgumentNullException">Thrown when the <paramref name="drawCall"/> parameter is <b>null</b>.</exception>
-		public void Submit(GorgonDrawCall drawCall, GorgonColor? blendFactor = null, int blendSampleMask = int.MinValue, int depthStencilReference = 0)
-		{
-			drawCall.ValidateObject(nameof(drawCall));
-			SetDrawStates(drawCall.D3DState, blendFactor ?? GorgonColor.White, blendSampleMask, depthStencilReference);
-			D3DDeviceContext.Draw(drawCall.VertexCount, drawCall.VertexStartIndex);
-			unchecked
-			{
-				++_stats._drawCallCount;
-				_stats._triangleCount += drawCall.VertexCount / 3;
-			}            
-		}
-
-		/// <summary>
-		/// Function to submit a basic, instanced, draw call to the GPU.
-		/// </summary>
-		/// <param name="drawCall">The draw call to execute.</param>
-		/// <param name="blendFactor">[Optional] The factor used to modulate the pixel shader, render target or both.</param>
-		/// <param name="blendSampleMask">[Optional] The mask used to define which samples get updated in the active render targets.</param>
-		/// <param name="depthStencilReference">[Optional] The depth/stencil reference value used when performing a depth/stencil test.</param>
-		/// <exception cref="ArgumentNullException">Thrown when the <paramref name="drawCall"/> parameter is <b>null</b>.</exception>
-		public void Submit(GorgonInstancedCall drawCall, GorgonColor? blendFactor = null, int blendSampleMask = int.MinValue, int depthStencilReference = 0)
-		{
-			drawCall.ValidateObject(nameof(drawCall));
-			SetDrawStates(drawCall.D3DState, blendFactor ?? GorgonColor.White, blendSampleMask, depthStencilReference);
-			D3DDeviceContext.DrawInstanced(drawCall.VertexCountPerInstance, drawCall.InstanceCount, drawCall.VertexStartIndex, drawCall.StartInstanceIndex);
-			unchecked
-			{
-				++_stats._drawCallCount;
-				_stats._triangleCount += (drawCall.VertexCountPerInstance * drawCall.InstanceCount) / 3;
-			}
-		}
-
-		/// <summary>
-		/// Function to submit a draw call with indices to the GPU.
-		/// </summary>
-		/// <param name="drawIndexCall">The draw call to execute.</param>
-		/// <param name="blendFactor">[Optional] The factor used to modulate the pixel shader, render target or both.</param>
-		/// <param name="blendSampleMask">[Optional] The mask used to define which samples get updated in the active render targets.</param>
-		/// <param name="depthStencilReference">[Optional] The depth/stencil reference value used when performing a depth/stencil test.</param>
-		/// <exception cref="ArgumentNullException">Thrown when the <paramref name="drawIndexCall"/> parameter is <b>null</b>.</exception>
-		public void Submit(GorgonDrawIndexCall drawIndexCall,
-						   GorgonColor? blendFactor = null,
-						   int blendSampleMask = int.MinValue,
-						   int depthStencilReference = 0)
-		{
-			drawIndexCall.ValidateObject(nameof(drawIndexCall));
-			SetDrawStates(drawIndexCall.D3DState, blendFactor ?? GorgonColor.White, blendSampleMask, depthStencilReference);
-			D3DDeviceContext.DrawIndexed(drawIndexCall.IndexCount, drawIndexCall.IndexStart, drawIndexCall.BaseVertexIndex);
-			unchecked
-			{
-				++_stats._drawCallCount;
-				_stats._triangleCount += drawIndexCall.IndexCount / 3;
-			}
-		}
-
-		/// <summary>
-		/// Function to submit a draw call with indices to the GPU.
-		/// </summary>
-		/// <param name="drawIndexCall">The draw call to execute.</param>
-		/// <param name="blendFactor">[Optional] The factor used to modulate the pixel shader, render target or both.</param>
-		/// <param name="blendSampleMask">[Optional] The mask used to define which samples get updated in the active render targets.</param>
-		/// <param name="depthStencilReference">[Optional] The depth/stencil reference value used when performing a depth/stencil test.</param>
-		/// <exception cref="ArgumentNullException">Thrown when the <paramref name="drawIndexCall"/> parameter is <b>null</b>.</exception>
-		public void Submit(GorgonInstancedIndexCall drawIndexCall,
-						   GorgonColor? blendFactor = null,
-						   int blendSampleMask = int.MinValue,
-						   int depthStencilReference = 0)
-		{
-			drawIndexCall.ValidateObject(nameof(drawIndexCall));
-			SetDrawStates(drawIndexCall.D3DState, blendFactor ?? GorgonColor.White, blendSampleMask, depthStencilReference);
-			D3DDeviceContext.DrawIndexedInstanced(drawIndexCall.IndexCountPerInstance,
-												  drawIndexCall.InstanceCount,
-												  drawIndexCall.IndexStart,
-												  drawIndexCall.BaseVertexIndex,
-												  drawIndexCall.IndexStart);
-			unchecked
-			{
-				++_stats._drawCallCount;
-				_stats._triangleCount += (drawIndexCall.IndexCountPerInstance * drawIndexCall.InstanceCount) / 3;
-			}
-		}
-
-		/// <summary>
-		/// Function to submit a <see cref="GorgonInstancedIndexCall"/> to the GPU using a <see cref="GorgonBuffer"/> to pass in variable sized arguments.
-		/// </summary>
-		/// <param name="drawIndexCall">The draw call to submit.</param>
-		/// <param name="indirectArgs">The buffer containing the draw call arguments to pass.</param>
-		/// <param name="argumentOffset">[Optional] The offset, in bytes, within the buffer to start reading the arguments from.</param>
-		/// <exception cref="ArgumentNullException">Thrown when the <paramref name="drawIndexCall"/>, or the <paramref name="indirectArgs"/> parameter is <b>null</b>.</exception>
-		/// <exception cref="ArgumentOutOfRangeException">Thrown when the <paramref name="argumentOffset"/> parameter is less than 0.</exception>
-		/// <exception cref="GorgonException">Thrown if the <paramref name="indirectArgs"/> was not created with the <see cref="IGorgonBufferInfo.IndirectArgs"/> flag set to <b>true</b>.</exception>
-		/// <remarks>
-		/// <para>
-		/// This allows submitting a <see cref="GorgonInstancedIndexCall"/> with variable arguments without having to perform a read back of that data from the GPU and therefore avoid a stall. 
-		/// </para>
-		/// <para>
-		/// Like the <see cref="SubmitStreamOut"/> method, this is useful when a shader generates an arbitrary amount of data within a buffer. To get the size, or the data itself out of the buffer will 
-		/// cause a stall when swtiching back to the CPU. This is obviously not good for performance. So, to counter this, this method will pass the buffer with the arguments for the draw call straight 
-		/// through without having to get the CPU to read the data back, thus avoiding the stall.
-		/// </para>
-		/// <para>
-		/// <note type="important">
-		/// <para>
-		/// For performance reasons, any exceptions thrown from this method will only be thrown when Gorgon is compiled as DEBUG.
-		/// </para>
-		/// </note>
-		/// </para>
-		/// </remarks>
-		/// <seealso cref="GorgonInstancedIndexCall"/>
-		public void SubmitIndirect(GorgonInstancedIndexCall drawIndexCall, GorgonBuffer indirectArgs, int argumentOffset = 0)
-		{
-			drawIndexCall.ValidateObject(nameof(drawIndexCall));
-			indirectArgs.ValidateObject(nameof(indirectArgs));
-			SetDrawStates(drawIndexCall.D3DState, _blendFactor, _blendSampleMask, _depthStencilReference);
-			D3DDeviceContext.DrawIndexedInstancedIndirect(indirectArgs.Native, argumentOffset);
-			unchecked
-			{
-				++_stats._indirectCount;
-			}
-		}
-
-		/// <summary>
-		/// Function to submit a <see cref="GorgonInstancedCall"/> to the GPU using a <see cref="GorgonBuffer"/> to pass in variable sized arguments.
-		/// </summary>
-		/// <param name="drawCall">The draw call to submit.</param>
-		/// <param name="indirectArgs">The buffer containing the draw call arguments to pass.</param>
-		/// <param name="argumentOffset">[Optional] The offset, in bytes, within the buffer to start reading the arguments from.</param>
-		/// <exception cref="ArgumentNullException">Thrown when the <paramref name="drawCall"/>, or the <paramref name="indirectArgs"/> parameter is <b>null</b>.</exception>
-		/// <exception cref="ArgumentOutOfRangeException">Thrown when the <paramref name="argumentOffset"/> parameter is less than 0.</exception>
-		/// <exception cref="GorgonException">Thrown if the <paramref name="indirectArgs"/> was not created with the <see cref="IGorgonBufferInfo.IndirectArgs"/> flag set to <b>true</b>.</exception>
-		/// <remarks>
-		/// <para>
-		/// This allows submitting a <see cref="GorgonInstancedCall"/> with variable arguments without having to perform a read back of that data from the GPU and therefore avoid a stall. 
-		/// </para>
-		/// <para>
-		/// Like the <see cref="SubmitStreamOut"/> method, this is useful when a shader generates an arbitrary amount of data within a buffer. To get the size, or the data itself out of the buffer will 
-		/// cause a stall when swtiching back to the CPU. This is obviously not good for performance. So, to counter this, this method will pass the buffer with the arguments for the draw call straight 
-		/// through without having to get the CPU to read the data back, thus avoiding the stall.
-		/// </para>
-		/// <para>
-		/// <note type="important">
-		/// <para>
-		/// For performance reasons, any exceptions thrown from this method will only be thrown when Gorgon is compiled as DEBUG.
-		/// </para>
-		/// </note>
-		/// </para>
-		/// </remarks>
-		/// <seealso cref="GorgonInstancedCall"/>
-		public void SubmitIndirect(GorgonInstancedCall drawCall, GorgonBuffer indirectArgs, int argumentOffset = 0)
-		{
-			drawCall.ValidateObject(nameof(drawCall));
-			indirectArgs.ValidateObject(nameof(indirectArgs));
-=======
     /// <summary>
     /// The primary object for the Gorgon Graphics system.
     /// </summary>
@@ -4396,7 +1367,6 @@
         {
             drawCall.ValidateObject(nameof(drawCall));
             indirectArgs.ValidateObject(nameof(indirectArgs));
->>>>>>> e99e956b
 
 #if DEBUG
             if (argumentOffset < 0)
@@ -4458,255 +1428,6 @@
             }
 #endif
 
-<<<<<<< HEAD
-			SetDrawStates(drawCall.D3DState, _blendFactor, _blendSampleMask, _depthStencilReference);
-			D3DDeviceContext.DrawAuto();
-			unchecked
-			{
-				++_stats._streamOutCount;
-			}
-		}
-
-		/// <summary>
-		/// Function to draw a texture to the current render target.
-		/// </summary>
-		/// <param name="texture">The texture to draw.</param>
-		/// <param name="destination">The location on the target to draw into.</param>
-		/// <param name="color">[Optional] The color to apply to the texture when drawing.</param>
-		/// <param name="blendState">[Optional] The type of blending to perform.</param>
-		/// <param name="samplerState">[Optional] The sampler state used to define how to sample the texture.</param>
-		/// <param name="pixelShader">[Optional] A pixel shader used to apply effects to the texture.</param>
-		/// <param name="psConstantBuffers">[Optional] A list of constant buffers for the pixel shader if they're required.</param>
-		/// <remarks>
-		/// <para>
-		/// This is a utility method used to draw a (2D) texture to the current render target.  This is handy for quick testing to ensure things are working as they should. 
-		/// </para>
-		/// <para>
-		/// <note type="important">
-		/// <para>
-		/// This method, while quite handy, should not be used for performance sensitive work as it is not the most optimal means of displaying texture data.
-		/// </para>
-		/// </note>
-		/// </para>
-		/// </remarks>
-		/// <seealso cref="GorgonTexture2DView"/>
-		[MethodImpl(MethodImplOptions.AggressiveInlining)]
-		public void DrawTexture(GorgonTexture2DView texture,
-								DX.Point destination,
-								GorgonColor? color = null,
-								GorgonBlendState blendState = null,
-								GorgonSamplerState samplerState = null,
-								GorgonPixelShader pixelShader = null,
-								GorgonConstantBuffers psConstantBuffers = null) => _textureBlitter.Value.Blit(texture,
-									   new DX.Rectangle(destination.X, destination.Y, texture.Width, texture.Height),
-									   DX.Point.Zero,
-									   color ?? GorgonColor.White,
-									   true,
-									   blendState,
-									   samplerState,
-									   pixelShader,
-									   psConstantBuffers);
-
-		/// <summary>
-		/// Function to draw a texture to the current render target.
-		/// </summary>
-		/// <param name="texture">The texture to draw.</param>
-		/// <param name="destinationRectangle">The location on the target to draw into, and the size of the area to draw.</param>
-		/// <param name="sourceOffset">[Optional] The offset into the texture to start drawing from.</param>
-		/// <param name="clipRectangle">[Optional] <b>true</b> to clip the contents of the texture if the size does not match, or <b>false</b> to stretch.</param>
-		/// <param name="color">[Optional] The color to apply to the texture when drawing.</param>
-		/// <param name="blendState">[Optional] The type of blending to perform.</param>
-		/// <param name="samplerState">[Optional] The sampler state used to define how to sample the texture.</param>
-		/// <param name="pixelShader">[Optional] A pixel shader used to apply effects to the texture.</param>
-		/// <param name="psConstantBuffers">[Optional] A list of constant buffers for the pixel shader if they're required.</param>
-		/// <remarks>
-		/// <para>
-		/// This is a utility method used to draw a (2D) texture to the current render target.  This is handy for quick testing to ensure things are working as they should. 
-		/// </para>
-		/// <para>
-		/// <note type="important">
-		/// <para>
-		/// This method, while quite handy, should not be used for performance sensitive work as it is not the most optimal means of displaying texture data.
-		/// </para>
-		/// </note>
-		/// </para>
-		/// </remarks>
-		/// <seealso cref="GorgonTexture2DView"/>
-        [MethodImpl(MethodImplOptions.AggressiveInlining)]
-		public void DrawTexture(GorgonTexture2DView texture,
-								DX.Rectangle destinationRectangle,
-								DX.Point sourceOffset = default,
-								bool clipRectangle = false,
-								GorgonColor? color = null,
-								GorgonBlendState blendState = null,
-								GorgonSamplerState samplerState = null,
-								GorgonPixelShader pixelShader = null,
-								GorgonConstantBuffers psConstantBuffers = null) => _textureBlitter.Value.Blit(texture,
-									   destinationRectangle,
-									   sourceOffset,
-									   color ?? GorgonColor.White,
-									   clipRectangle,
-									   blendState,
-									   samplerState,
-									   pixelShader,
-									   psConstantBuffers);
-
-		/// <summary>
-		/// Performs application-defined tasks associated with freeing, releasing, or resetting unmanaged resources.
-		/// </summary>
-		public void Dispose()
-		{
-			RenderTargetFactory rtvFactory = Interlocked.Exchange(ref _rtvFactory, null);
-			D3D11.DeviceContext4 context = Interlocked.Exchange(ref _deviceContext, null);
-			D3D11.Device5 device = Interlocked.Exchange(ref _device, null);
-			Adapter4 adapter = Interlocked.Exchange(ref _dxgiAdapter, null);
-			Factory5 factory = Interlocked.Exchange(ref _dxgiFactory, null);
-			Lazy<TextureBlitter> blitter = Interlocked.Exchange(ref _textureBlitter, null);
-
-			// If these are all gone, then we've already disposed.
-			if ((factory == null)
-				&& (adapter == null)
-				&& (device == null)
-				&& (context == null)
-				&& (blitter == null))
-			{
-				return;
-			}
-
-			rtvFactory?.Dispose();
-
-			if (blitter.IsValueCreated)
-			{
-				blitter.Value.Dispose();
-			}
-
-			ClearStateCache(false);
-
-			// Dispose all objects created from this interface.
-			this.DisposeAll();
-
-			// Disconnect from the context.
-			Log.Print($"Destroying GorgonGraphics interface for device '{VideoAdapter.Name}'...", LoggingLevel.Simple);
-
-			// Reset the state for the context. This will ensure we don't have anything bound to the pipeline when we shut down.
-			context?.ClearState();
-			context?.Dispose();
-			device?.Dispose();
-			adapter?.Dispose();
-			factory?.Dispose();
-		}
-		#endregion
-
-		#region Constructor/Destructor.
-		/// <summary>
-		/// Initializes a new instance of the <see cref="GorgonGraphics"/> class.
-		/// </summary>
-		/// <param name="videoAdapterInfo">A <see cref="IGorgonVideoAdapterInfo"/> to specify the video adapter to use for this instance.</param>
-		/// <param name="featureSet">[Optional] The requested feature set for the video adapter used with this object.</param>
-		/// <param name="log">[Optional] The log to use for debugging.</param>
-		/// <exception cref="GorgonException">Thrown when the <paramref name="featureSet"/> is unsupported.</exception>
-		/// <remarks>
-		/// <para>
-		/// When the <paramref name="videoAdapterInfo"/> is set to <b>null</b>, Gorgon will use the first video adapter with feature level specified by <paramref name="featureSet"/>  
-		/// will be used. If the feature level requested is higher than what any device in the system can support, then the first device with the highest feature level will be used.
-		/// </para>
-		/// <para>
-		/// When specifying a feature set, the device with the closest matching feature set will be used. If the <paramref name="videoAdapterInfo"/> is specified, then that device will be used at the 
-		/// requested <paramref name="featureSet"/>. If the requested <paramref name="featureSet"/> is higher than what the <paramref name="videoAdapterInfo"/> will support, then Gorgon will use the 
-		/// highest feature of the specified <paramref name="videoAdapterInfo"/>. 
-		/// </para>
-		/// <para>
-		/// If Gorgon is compiled in DEBUG mode, and <paramref name="videoAdapterInfo"/> is <b>null</b>, then it will attempt to find the most appropriate hardware video adapter, and failing that, will fall 
-		/// back to a software device.
-		/// </para>
-		/// <para>
-		/// <note type="important">
-		/// <para>
-		/// The Gorgon Graphics library only works on Windows 10 v1703 Build 15603 (Creators Update) or better. No lesser operating system version is supported.
-		/// </para>
-		/// </note>
-		/// </para>
-		/// </remarks>
-		/// <example>
-		/// <para>
-		/// The following examples show the various ways the object can be configured:
-		/// </para>
-		/// <code lang="csharp">
-		/// <![CDATA[
-		/// // Create using a specific video adapter and use the highest feature set supported by that device:
-		/// // Get a list of available video adapters.
-		/// IReadOnlyList<IGorgonVideoAdapterInfo> videoAdapters = GorgonGraphics.EnumerateAdapters(false, log);
-		///
-		/// // In real code, you should always check for more than 0 devices in the resulting list.
-		/// GorgonGraphics graphics = new GorgonGraphics(videoAdapters[0]);
-		/// 
-		/// // Create using the requested feature set and the first adapter that supports the nearest feature set requested:
-		/// // If the device does not support 12.1, then the device with the nearest feature set (e.g. 12.0) will be used instead.
-		/// IReadOnlyList<IGorgonVideoAdapterInfo> videoAdapters = GorgonGraphics.EnumerateAdapters(false, log);
-		/// 
-		/// // In real code, you should always check for more than 0 devices in the resulting list.
-		/// GorgonGraphics graphics = new GorgonGraphics(videoAdapters[0], FeatureSet.Level_12_1);
-		/// ]]>
-		/// </code>
-		/// </example>
-		/// <seealso cref="IGorgonVideoAdapterInfo"/>
-		public GorgonGraphics(IGorgonVideoAdapterInfo videoAdapterInfo,
-							  FeatureSet? featureSet = null,
-							  IGorgonLog log = null)
-		{
-			VideoAdapter = videoAdapterInfo ?? throw new ArgumentNullException(nameof(videoAdapterInfo));
-			Log = log ?? GorgonLog.NullLog;
-
-			// If we've not specified a feature level, or the feature level exceeds the requested device feature level, then 
-			// fall back to the device feature level.
-			if ((featureSet == null) || (videoAdapterInfo.FeatureSet < featureSet.Value))
-			{
-				featureSet = videoAdapterInfo.FeatureSet;
-			}
-
-			// We only support feature set 12 and greater.
-			if (!Enum.IsDefined(typeof(FeatureSet), featureSet.Value))
-			{
-				throw new GorgonException(GorgonResult.CannotCreate, string.Format(Resources.GORGFX_ERR_FEATURE_LEVEL_INVALID, featureSet));
-			}
-
-			FeatureSet = featureSet.Value;
-
-			Log.Print("Gorgon Graphics initializing...", LoggingLevel.Simple);
-			Log.Print($"Using video adapter '{videoAdapterInfo.Name}' at {featureSet.Value.Description()} for Direct 3D {featureSet.Value.D3DVersion()}.", LoggingLevel.Simple);
-
-			// Build up the required device objects to pass in to the constructor.
-			(_device, _dxgiFactory, _dxgiAdapter) = CreateDevice(videoAdapterInfo, (D3D.FeatureLevel)featureSet.Value);
-			_deviceContext = _device.ImmediateContext.QueryInterface<D3D11.DeviceContext4>();
-
-			FormatSupport = EnumerateFormatSupport(_device);
-
-			InitializeCachedSamplers();
-
-			_textureBlitter = new Lazy<TextureBlitter>(() =>
-													   {
-														   var blitter = new TextureBlitter(this);
-														   blitter.Initialize();
-														   return blitter;
-													   });
-
-			_rtvFactory = new RenderTargetFactory(this);
-
-			_stateApplicator = new D3D11StateApplicator(_deviceContext);
-
-			Log.Print("Gorgon Graphics initialized.", LoggingLevel.Simple);
-		}
-
-		/// <summary>
-		/// Initializes the <see cref="GorgonGraphics"/> class.
-		/// </summary>
-		static GorgonGraphics()
-		{
-			CheckMinimumOperatingSystem();
-			FixSetScissorRects();
-
-			DX.Configuration.ThrowOnShaderCompileError = false;
-=======
             SetDrawStates(drawCall.D3DState, blendFactor ?? GorgonColor.White, blendSampleMask, depthStencilReference);
             D3DDeviceContext.DrawAuto();
             unchecked
@@ -4954,7 +1675,6 @@
             CheckMinimumOperatingSystem();
 
             DX.Configuration.ThrowOnShaderCompileError = false;
->>>>>>> e99e956b
 
 #if DEBUG   
             IsDebugEnabled = true;
