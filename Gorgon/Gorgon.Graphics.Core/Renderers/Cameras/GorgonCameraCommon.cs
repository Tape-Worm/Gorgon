﻿#region MIT
// 
// Gorgon.
// Copyright (C) 2021 Michael Winsor
// 
// Permission is hereby granted, free of charge, to any person obtaining a copy
// of this software and associated documentation files (the "Software"), to deal
// in the Software without restriction, including without limitation the rights
// to use, copy, modify, merge, publish, distribute, sublicense, and/or sell
// copies of the Software, and to permit persons to whom the Software is
// furnished to do so, subject to the following conditions:
// 
// The above copyright notice and this permission notice shall be included in
// all copies or substantial portions of the Software.
// 
// THE SOFTWARE IS PROVIDED "AS IS", WITHOUT WARRANTY OF ANY KIND, EXPRESS OR
// FITNESS FOR A PARTICULAR PURPOSE AND NONINFRINGEMENT. IN NO EVENT SHALL THE
// AUTHORS OR COPYRIGHT HOLDERS BE LIABLE FOR ANY CLAIM, DAMAGES OR OTHER
// LIABILITY, WHETHER IN AN ACTION OF CONTRACT, TORT OR OTHERWISE, ARISING FROM,
// OUT OF OR IN CONNECTION WITH THE SOFTWARE OR THE USE OR OTHER DEALINGS IN
// THE SOFTWARE.
// 
// Created: January 13, 2021 7:35:06 PM
// 
#endregion

using System;
using System.Numerics;
using System.Linq;
using Gorgon.Core;
using Gorgon.Graphics.Core;
using Gorgon.Math;
using DX = SharpDX;

namespace Gorgon.Renderers.Cameras
{
    /// <summary>
    /// Flags representing the changes made to a camera.
    /// </summary>
    [Flags()]
    public enum CameraChange
    {
        /// <summary>
        /// No changes.
        /// </summary>
        None = 0,
        /// <summary>
        /// The projection matrix needs refreshing.
        /// </summary>
        Projection = 1,
        /// <summary>
        /// The view matrix needs refreshing.
        /// </summary>
        View = 2,
        /// <summary>
        /// The position of the camera was changed.
        /// </summary>
        Position = 4,
        /// <summary>
        /// The scale of the camera was changed.
        /// </summary>
        Scale = 8,
        /// <summary>
        /// The rotation of the camera was changed.
        /// </summary>
        Rotation = 0x10,
        /// <summary>
        /// All items have changed.
        /// </summary>
        All = Projection | View | Position | Scale | Rotation
    }

    /// <summary>
    /// Common functionality for a camera.
    /// </summary>
    public abstract class GorgonCameraCommon
        : IGorgonGraphicsObject, IGorgonNamedObject
    {
        #region Variables.
        // The raw projection matrix.
        private Matrix4x4 _projectionMatrix = Matrix4x4.Identity;
        // The raw view matrix.
        private Matrix4x4 _viewMatrix = Matrix4x4.Identity;
        // View projection dimensions.
        private DX.Size2F _viewDimensions;
        // Maximum depth.
        private float _maxDepth;
        // Minimum depth value.
        private float _minDepth;
        // The target to use for this camera.
        private WeakReference<GorgonRenderTargetView> _target;
        // The position of the camera.
        private Vector3 _position;
        #endregion

        #region Properties.
        /// <summary>
        /// Property to return direct access to the position data by reference.
        /// </summary>
        protected ref Vector3 PositionRef => ref _position;

        /// <summary>
        /// Property to set or return the render target to use for camera calculations.
        /// </summary>
        /// <remarks>
        /// If this value is <b>null</b>, then the first render target on <see cref="GorgonGraphics.RenderTargets"/> is used.
        /// </remarks>
        public GorgonRenderTargetView Target
        {
            get
            {
                GorgonRenderTargetView target = null;
                _target?.TryGetTarget(out target);
                return target;
            }
            set
            {
                GorgonRenderTargetView target = null;

                _target?.TryGetTarget(out target);

                if (target == value)
                {
                    return;
                }

                if (value is null)
                {
                    _target = null;
                    Changes = CameraChange.None;
                    return;
                }

                _target = new WeakReference<GorgonRenderTargetView>(value);
                Changes |= CameraChange.All;
            }
        }

        /// <summary>Property to return what has changed on the camera since the last update.</summary>
        public CameraChange Changes
        {
            get;
            protected set;
        } = CameraChange.All;

        /// <summary>
        /// Property to return graphics instance for this camera.
        /// </summary>
        public GorgonGraphics Graphics
        {
            get;
        }

        /// <summary>
        /// Property to return the horizontal and vertical aspect ratio for the camera view area.
        /// </summary>
        public Vector2 AspectRatio
        {
            get
            {
#pragma warning disable IDE0046 // Convert to conditional expression
                if (GetTarget() != null)
                {
                    return TargetWidth > TargetHeight
                            ? new Vector2((float)TargetWidth / TargetHeight, 1)
                            : new Vector2(1.0f, (float)TargetHeight / TargetWidth);
                }

                return ViewDimensions.Width > ViewDimensions.Height
                            ? new Vector2(ViewDimensions.Width / ViewDimensions.Height, 1)
                            : new Vector2(1.0f, ViewDimensions.Height / ViewDimensions.Width);
#pragma warning restore IDE0046 // Convert to conditional expression
            }
        }

        /// <summary>
        /// Property to set or return the projection view dimensions for the camera.
        /// </summary>
        public DX.Size2F ViewDimensions
        {
            get => _viewDimensions;
            set
            {
                if (_viewDimensions.Equals(value))
                {
                    return;
                }

                _viewDimensions = value;
                Changes |= CameraChange.Projection;
            }
        }

        /// <summary>
        /// Property to set or return the minimum depth for the camera.
        /// </summary>
        public float MinimumDepth
        {
            get => _minDepth;
            set
            {
                if (_minDepth == value)
                {
                    return;
                }

                _minDepth = value;
                Changes |= CameraChange.Projection;
            }
        }

        /// <summary>
        /// Property to set or return the maximum depth for the camera.
        /// </summary>
        public float MaximumDepth
        {
            get => _maxDepth;
            set
            {
                if (value < 1.0f)
                {
                    value = 1.0f;
                }

                if (_maxDepth == value)
                {
                    return;
                }

                _maxDepth = value;
                Changes |= CameraChange.Projection;
            }
        }

        /// <summary>
        /// Property to set or return the camera position.
        /// </summary>
        public Vector3 Position
        {
            get => _position;
            set
            {
                if (value == _position)
                {
                    return;
                }

                _position = value;
                Changes |= CameraChange.View | CameraChange.Position;
            }
        }

        /// <summary>
        /// Property to set or return a flag to indicate that the renderer should automatically update this camera when the render target size changes.
        /// </summary>
        /// <remarks>
        /// <para>
        /// When this flag is set to <b>true</b>, the renderer will automatically update the <see cref="ViewDimensions"/> for this camera when the current render target is resized (typically in response
        /// to a window resize event). However, this is not always desirable, and when set to <b>false</b>, the camera <see cref="ViewDimensions"/> will not be resized.
        /// </para>
        /// <para>
        /// If this value is set to <b>false</b>, then it is the responsibility of the developer to update the camera manually when required.
        /// </para>
        /// </remarks>
        public bool AllowUpdateOnResize
        {
            get;
            set;
        } = true;

        /// <summary>
        /// Property to return the width of the current target.
        /// </summary>
        public int TargetWidth => GetTarget()?.Width ?? 0;

        /// <summary>
        /// Property to return the height of the current target.
        /// </summary>
        public int TargetHeight => GetTarget()?.Height ?? 0;

        /// <summary>
        /// Property to return the name of this object.
        /// </summary>
        public string Name
        {
            get;
        }

        /// <summary>
        /// Property to return the viewable region for the camera.
        /// </summary>
        /// <remarks>
        /// This represents the boundaries of viewable space for the camera using its coordinate system. The upper left of the region corresponds with the upper left of the active render target at minimum 
        /// Z depth, and the lower right of the region corresponds with the lower right of the active render target at minimum Z depth.
        /// </remarks>
        public abstract DX.RectangleF ViewableRegion
        {
            get;
        }
        #endregion

        #region Methods.
        /// <summary>
        /// Function to retrieve the render target assigned to this camera.
        /// </summary>
        /// <returns>The render target bound to the camera.</returns>
        protected GorgonRenderTargetView GetTarget() => (_target is null) || (!_target.TryGetTarget(out GorgonRenderTargetView target)) ? Graphics.RenderTargets[0] : target;

        /// <summary>
        /// Function to update the view matrix.
        /// </summary>
        /// <param name="viewMatrix">The instance of the matrix to update.</param>
        protected abstract void UpdateViewMatrix(ref Matrix4x4 viewMatrix);

        /// <summary>
        /// Function to update the projection matrix.
        /// </summary>
        /// <param name="projectionMatrix">The instance of the matrix to update.</param>
        protected abstract void UpdateProjectionMatrix(ref Matrix4x4 projectionMatrix);

        /// <summary>
        /// Function to retrieve the view matrix for the camera.
        /// </summary>
        /// <returns>A read only reference to the view matrix.</returns>        
        public ref readonly Matrix4x4 GetViewMatrix()
        {
<<<<<<< HEAD
=======
            GorgonRenderTargetView target = GetTarget();

            if (target is null)
            {
                return ref _viewMatrix;
            }

>>>>>>> 610f01d0
            if ((Changes & CameraChange.View) == CameraChange.View)
            {
                UpdateViewMatrix(ref _viewMatrix);
                Changes &= ~CameraChange.View;
            }
            
            return ref _viewMatrix;
        }

        /// <summary>
        /// Function to retrieve the projection matrix for the camera type.
        /// </summary>
        /// <returns>A read only reference to the projection matrix.</returns>
        public ref readonly Matrix4x4 GetProjectionMatrix()
        {
<<<<<<< HEAD
=======
            GorgonRenderTargetView target = GetTarget();

            if (target is null)
            {
                return ref _projectionMatrix;
            }

>>>>>>> 610f01d0
            if ((Changes & CameraChange.Projection) == CameraChange.Projection)
            {
                UpdateProjectionMatrix(ref _projectionMatrix);
                Changes &= ~CameraChange.Projection;
            }
            
            return ref _projectionMatrix;
        }

        /// <summary>
        /// Function to project a screen position into camera space.
        /// </summary>
        /// <param name="screenPosition">3D Position on the screen.</param>
        /// <param name="result">The resulting projected position.</param>
        /// <param name="includeViewTransform">[Optional] <b>true</b> to include the view transformation in the projection calculations, <b>false</b> to only use the projection.</param>
        /// <remarks>Use this to convert a position in screen space into the camera view/projection space.  If the <paramref name="includeViewTransform"/> is set to 
        /// <b>true</b>, then both the camera position, rotation and zoom will be taken into account when projecting.  If it is set to <b>false</b> only the projection will 
        /// be used to convert the position.  This means if the camera is moved or moving, then the converted screen point will not reflect that.</remarks>
        public void Project(ref Vector3 screenPosition, out Vector3 result, bool includeViewTransform = true) =>
            Project(ref screenPosition, out result, new DX.Size2(TargetWidth, TargetHeight), includeViewTransform);

        /// <summary>
        /// Function to project a screen position into camera space.
        /// </summary>
        /// <param name="screenPosition">3D Position on the screen.</param>
        /// <param name="result">The resulting projected position.</param>
        /// <param name="targetSize">The size of the render target.</param>
        /// <param name="includeViewTransform">[Optional] <b>true</b> to include the view transformation in the projection calculations, <b>false</b> to only use the projection.</param>
        /// <remarks>Use this to convert a position in screen space into the camera view/projection space.  If the <paramref name="includeViewTransform"/> is set to 
        /// <b>true</b>, then both the camera position, rotation and zoom will be taken into account when projecting.  If it is set to <b>false</b> only the projection will 
        /// be used to convert the position.  This means if the camera is moved or moving, then the converted screen point will not reflect that.</remarks>
        public void Project(ref Vector3 screenPosition, out Vector3 result, DX.Size2 targetSize, bool includeViewTransform = true)
        {
            Matrix4x4 transformMatrix;

            if ((Changes & CameraChange.View) == CameraChange.View)
            {
                GetViewMatrix();
                // Reset the flag so we can actually use the camera when rendering.
                Changes |= CameraChange.View;
            }

            if ((Changes & CameraChange.Projection) == CameraChange.Projection)
            {
                GetProjectionMatrix();
                Changes |= CameraChange.Projection;
            }

            if (includeViewTransform)
            {
                var viewProjection = Matrix4x4.Multiply(_viewMatrix, _projectionMatrix);
                Matrix4x4.Invert(viewProjection, out transformMatrix);
            }
            else
            {
                Matrix4x4.Invert(_projectionMatrix, out transformMatrix);
            }

            // Calculate relative position of our screen position.
            var relativePosition = new Vector3((2.0f * screenPosition.X / targetSize.Width) - 1.0f,
                                               1.0f - (screenPosition.Y / targetSize.Height * 2.0f), 0);

            // Transform our screen position by our inverse matrix.    
            result = Vector3.Transform(relativePosition, transformMatrix);
        }

        /// <summary>
        /// Function to unproject a world space position into screen space.
        /// </summary>
        /// <param name="worldSpacePosition">A position in world space.</param>
        /// <param name="result">The resulting projected position.</param>
        /// <param name="includeViewTransform">[Optional] <b>true</b> to include the view transformation in the projection calculations, <b>false</b> to only use the projection.</param>
        /// <returns>The unprojected world space coordinates.</returns>
        /// <remarks>Use this to convert a position in world space into the screen space.  If the <paramref name="includeViewTransform"/> is set to 
        /// <b>true</b>, then both the camera position, rotation and zoom will be taken into account when projecting.  If it is set to <b>false</b> only the projection will 
        /// be used to convert the position.  This means if the camera is moved or moving, then the converted screen point will not reflect that.</remarks>
        public void Unproject(in Vector3 worldSpacePosition, out Vector3 result, bool includeViewTransform = true) =>
            Unproject(in worldSpacePosition, out result, new DX.Size2(TargetWidth, TargetHeight), includeViewTransform);


        /// <summary>
        /// Function to unproject a world space position into screen space.
        /// </summary>
        /// <param name="worldSpacePosition">A position in world space.</param>
        /// <param name="result">The resulting projected position.</param>
        /// <param name="targetSize">The size of the render target.</param>
        /// <param name="includeViewTransform">[Optional] <b>true</b> to include the view transformation in the projection calculations, <b>false</b> to only use the projection.</param>
        /// <returns>The unprojected world space coordinates.</returns>
        /// <remarks>Use this to convert a position in world space into the screen space.  If the <paramref name="includeViewTransform"/> is set to 
        /// <b>true</b>, then both the camera position, rotation and zoom will be taken into account when projecting.  If it is set to <b>false</b> only the projection will 
        /// be used to convert the position.  This means if the camera is moved or moving, then the converted screen point will not reflect that.</remarks>
        public void Unproject(in Vector3 worldSpacePosition, out Vector3 result, DX.Size2 targetSize, bool includeViewTransform = true)
        {
            if ((Changes & CameraChange.View) == CameraChange.View)
            {
                GetViewMatrix();
                // Reset the flag so we can actually use the camera when rendering.
                Changes |= CameraChange.View;
            }

            if ((Changes & CameraChange.Projection) == CameraChange.Projection)
            {
                GetProjectionMatrix();
                Changes |= CameraChange.Projection;
            }

            Matrix4x4 transformMatrix;

            if (includeViewTransform)
            {
                transformMatrix = Matrix4x4.Multiply(_viewMatrix, _projectionMatrix);
            }
            else
            {
                transformMatrix = _viewMatrix;
            }

            var transform = Vector3.Transform(worldSpacePosition, transformMatrix);

            result = new Vector3((transform.X + 1.0f) * 0.5f * targetSize.Width,
                (1.0f - transform.Y) * 0.5f * targetSize.Height, 0);
        }

        /// <summary>
        /// Function to project a screen position into camera space.
        /// </summary>
        /// <param name="screenPosition">3D Position on the screen.</param>
        /// <param name="targetSize">The size of the render target</param>.
        /// <param name="includeViewTransform">[Optional] <b>true</b> to include the view transformation in the projection calculations, <b>false</b> to only use the projection.</param>
        /// <returns>
        /// The projected 3D position of the screen.
        /// </returns>
        /// <remarks>
        /// Use this to convert a position in screen space into the camera view/projection space.  If the <paramref name="includeViewTransform" /> is set to
        /// <b>true</b>, then both the camera position, rotation and zoom will be taken into account when projecting.  If it is set to <b>false</b> only the projection will
        /// be used to convert the position.  This means if the camera is moved or moving, then the converted screen point will not reflect that.
        /// </remarks>
        public Vector3 Project(Vector3 screenPosition, DX.Size2 targetSize, bool includeViewTransform = true)
        {
            Project(ref screenPosition, out Vector3 result, targetSize, includeViewTransform);

            return result;
        }

        /// <summary>
        /// Function to project a screen position into camera space.
        /// </summary>
        /// <param name="screenPosition">3D Position on the screen.</param>
        /// <param name="includeViewTransform">[Optional] <b>true</b> to include the view transformation in the projection calculations, <b>false</b> to only use the projection.</param>
        /// <returns>
        /// The projected 3D position of the screen.
        /// </returns>
        /// <remarks>
        /// Use this to convert a position in screen space into the camera view/projection space.  If the <paramref name="includeViewTransform" /> is set to
        /// <b>true</b>, then both the camera position, rotation and zoom will be taken into account when projecting.  If it is set to <b>false</b> only the projection will
        /// be used to convert the position.  This means if the camera is moved or moving, then the converted screen point will not reflect that.
        /// </remarks>
        public Vector3 Project(Vector3 screenPosition, bool includeViewTransform = true)
        {
            Project(ref screenPosition, out Vector3 result, includeViewTransform);

            return result;
        }

        /// <summary>
        /// Function to unproject a world space position into screen space.
        /// </summary>
        /// <param name="worldSpacePosition">A position in world space.</param>
        /// <param name="includeViewTransform">[Optional] <b>true</b> to include the view transformation in the projection calculations, <b>false</b> to only use the projection.</param>
        /// <returns>The unprojected world space coordinates.</returns>
        /// <remarks>Use this to convert a position in world space into the screen space.  If the <paramref name="includeViewTransform"/> is set to 
        /// <b>true</b>, then both the camera position, rotation and zoom will be taken into account when projecting.  If it is set to <b>false</b> only the projection will 
        /// be used to convert the position.  This means if the camera is moved or moving, then the converted screen point will not reflect that.</remarks>
        public Vector3 Unproject(Vector3 worldSpacePosition, bool includeViewTransform = true)
        {
            Unproject(in worldSpacePosition, out Vector3 result, includeViewTransform);

            return result;
        }

        /// <summary>
        /// Function to unproject a world space position into screen space.
        /// </summary>
        /// <param name="worldSpacePosition">A position in world space.</param>
        /// <param name="targetSize">The size of the render target.</param>
        /// <param name="includeViewTransform">[Optional] <b>true</b> to include the view transformation in the projection calculations, <b>false</b> to only use the projection.</param>
        /// <returns>The unprojected world space coordinates.</returns>
        /// <remarks>Use this to convert a position in world space into the screen space.  If the <paramref name="includeViewTransform"/> is set to 
        /// <b>true</b>, then both the camera position, rotation and zoom will be taken into account when projecting.  If it is set to <b>false</b> only the projection will 
        /// be used to convert the position.  This means if the camera is moved or moving, then the converted screen point will not reflect that.</remarks>
        public Vector3 Unproject(Vector3 worldSpacePosition, DX.Size2 targetSize, bool includeViewTransform = true)
        {
            Unproject(in worldSpacePosition, out Vector3 result, targetSize, includeViewTransform);

            return result;
        }

        /// <summary>
        /// Function to discard pending changes on the camera.
        /// </summary>        
        public void DiscardChanges() => Changes = CameraChange.None;
        #endregion

        #region Constructor/Finalizer.
        /// <summary>Initializes a new instance of the <see cref="GorgonCameraCommon" /> class.</summary>
        /// <param name="graphics">The graphics interface to use with this object.</param>
        /// <param name="viewDimensions">The view dimensions.</param>
        /// <param name="minDepth">[Optional] The minimum depth value.</param>
        /// <param name="maximumDepth">[Optional] The maximum depth value.</param>
        /// <param name="name">[Optional] The name of the camera.</param>
        /// <exception cref="ArgumentNullException">Thrown when the <paramref name="graphics"/> parameter is <b>null</b>.</exception>
        protected GorgonCameraCommon(GorgonGraphics graphics, DX.Size2F viewDimensions, float minDepth, float maximumDepth, string name)
        {
            Graphics = graphics ?? throw new ArgumentNullException(nameof(graphics));
            Name = string.IsNullOrWhiteSpace(name) ? $"{GetType().Name}_{Guid.NewGuid():N}" : name;
            ViewDimensions = viewDimensions;
            MinimumDepth = minDepth;
            MaximumDepth = maximumDepth.Max(1.0f);
        }
        #endregion

    }
}<|MERGE_RESOLUTION|>--- conflicted
+++ resolved
@@ -324,8 +324,6 @@
         /// <returns>A read only reference to the view matrix.</returns>        
         public ref readonly Matrix4x4 GetViewMatrix()
         {
-<<<<<<< HEAD
-=======
             GorgonRenderTargetView target = GetTarget();
 
             if (target is null)
@@ -333,7 +331,6 @@
                 return ref _viewMatrix;
             }
 
->>>>>>> 610f01d0
             if ((Changes & CameraChange.View) == CameraChange.View)
             {
                 UpdateViewMatrix(ref _viewMatrix);
@@ -349,8 +346,6 @@
         /// <returns>A read only reference to the projection matrix.</returns>
         public ref readonly Matrix4x4 GetProjectionMatrix()
         {
-<<<<<<< HEAD
-=======
             GorgonRenderTargetView target = GetTarget();
 
             if (target is null)
@@ -358,7 +353,6 @@
                 return ref _projectionMatrix;
             }
 
->>>>>>> 610f01d0
             if ((Changes & CameraChange.Projection) == CameraChange.Projection)
             {
                 UpdateProjectionMatrix(ref _projectionMatrix);
