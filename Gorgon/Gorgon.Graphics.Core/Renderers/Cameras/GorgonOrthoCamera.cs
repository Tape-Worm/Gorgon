﻿#region MIT.
// 
// Gorgon.
// Copyright (C) 2012 Michael Winsor
// 
// Permission is hereby granted, free of charge, to any person obtaining a copy
// of this software and associated documentation files (the "Software"), to deal
// in the Software without restriction, including without limitation the rights
// to use, copy, modify, merge, publish, distribute, sublicense, and/or sell
// copies of the Software, and to permit persons to whom the Software is
// furnished to do so, subject to the following conditions:
// 
// The above copyright notice and this permission notice shall be included in
// all copies or substantial portions of the Software.
// 
// THE SOFTWARE IS PROVIDED "AS IS", WITHOUT WARRANTY OF ANY KIND, EXPRESS OR
// FITNESS FOR A PARTICULAR PURPOSE AND NONINFRINGEMENT. IN NO EVENT SHALL THE
// AUTHORS OR COPYRIGHT HOLDERS BE LIABLE FOR ANY CLAIM, DAMAGES OR OTHER
// LIABILITY, WHETHER IN AN ACTION OF CONTRACT, TORT OR OTHERWISE, ARISING FROM,
// OUT OF OR IN CONNECTION WITH THE SOFTWARE OR THE USE OR OTHER DEALINGS IN
// THE SOFTWARE.
// 
// Created: Monday, March 05, 2012 10:34:16 AM
// 
#endregion

using System;
using System.Numerics;
using Gorgon.Graphics.Core;
using Gorgon.Math;
using DX = SharpDX;

namespace Gorgon.Renderers.Cameras
{
    /// <summary>
    /// A camera that performs orthographic (2D) projection.
    /// </summary>
    /// <remarks>
    /// <para>
    /// This camera performs 2D projection of sprites and other renderables on to a target. By default, the camera will use absolute screen space coordinates e.g. 160x120 will be the center of a 
    /// 320x240 render target.  The user may define their own coordinate system to apply to the projection.
    /// </para>
    /// </remarks>
    public class GorgonOrthoCamera
        : GorgonCameraCommon
    {
        #region Variables.
        // The rotation matrix.
        private Matrix4x4 _rotation = Matrix4x4.Identity;
        // The scaling matrix.
        private Matrix4x4 _scale = Matrix4x4.Identity;
        // The translation matrix.
        private Matrix4x4 _translate = Matrix4x4.Identity;
        // Scale.
<<<<<<< HEAD
        private Vector2 _zoom = new Vector2(1.0f);
=======
        private DX.Vector2 _zoom = new(1.0f);
>>>>>>> 610f01d0
        // Target position.
        private Vector2 _anchor = Vector2.Zero;
        // Angle of rotation on the Z axis.
        private float _angleZ;
        #endregion

        #region Properties.
        /// <summary>
        /// Property to set or return the rotation on the Z axis, in degrees.
        /// </summary>
        public float Angle
        {
            get => _angleZ;
            set
            {
                if (_angleZ == value)
                {
                    return;
                }

                _angleZ = value;
                Changes |= CameraChange.View | CameraChange.Rotation;
            }
        }

        /// <summary>
        /// Property to set or return the zoom for the camera.
        /// </summary>
        public Vector2 Zoom
        {
            get => _zoom;
            set
            {
                if (value == _zoom)
                {
                    return;
                }

                _zoom = value;
                Changes |= CameraChange.View | CameraChange.Scale;
            }
        }

        /// <summary>
        /// Property to set or return an anchor for rotation, scaling and positioning.
        /// </summary>
        /// <remarks>
        /// This value is in relative coordinates. That is, 0,0 would be the upper left corner of the <see cref="GorgonCameraCommon.ViewDimensions"/>, and 1,1 would be lower right corner of the <see cref="GorgonCameraCommon.ViewDimensions"/>.
        /// </remarks>
        public Vector2 Anchor
        {
            get => _anchor;
            set
            {
                if (_anchor == value)
                {
                    return;
                }

                _anchor = value;
                Changes |= CameraChange.Projection;
            }
        }

        /// <summary>
        /// Property to return the viewable region for the camera.
        /// </summary>
        /// <remarks>
        /// This represents the boundaries of viewable space for the camera using its coordinate system. The upper left of the region corresponds with the upper left of the active render target at minimum 
        /// Z depth, and the lower right of the region corresponds with the lower right of the active render target at minimum Z depth.
        /// </remarks>
        public override DX.RectangleF ViewableRegion => new(-ViewDimensions.Width * _anchor.X, -ViewDimensions.Height * _anchor.Y, ViewDimensions.Width, ViewDimensions.Height);
        #endregion

        #region Methods.
        /// <summary>Function to update the projection matrix.</summary>
        /// <param name="projectionMatrix">The instance of the matrix to update.</param>
        protected override void UpdateProjectionMatrix(ref Matrix4x4 projectionMatrix)
        {
            var anchor = new Vector2(Anchor.X * ViewDimensions.Width, Anchor.Y * ViewDimensions.Height);

            float zRange = 1.0f / (MaximumDepth - MinimumDepth);

            float left = -anchor.X;
            float right = (ViewDimensions.Width - anchor.X);
            float bottom = (ViewDimensions.Height - anchor.Y);
            float top = -anchor.Y;

            projectionMatrix = Matrix4x4.Identity;
            projectionMatrix.M11 = 2.0f / (right - left);
            projectionMatrix.M22 = 2.0f / (top - bottom);
            projectionMatrix.M33 = zRange;
            projectionMatrix.M41 = (left + right) / (left - right);
            projectionMatrix.M42 = (top + bottom) / (bottom - top);
            projectionMatrix.M43 = -MinimumDepth * zRange;
        }

        /// <summary>
        /// Function to update the view matrix.
        /// </summary>
        /// <param name="viewMatrix">The instance of the matrix to update.</param>
        protected override void UpdateViewMatrix(ref Matrix4x4 viewMatrix)
        {
            bool hasTranslate = (Changes & CameraChange.Position) == CameraChange.Position;
            bool hasScale = (Changes & CameraChange.Scale) == CameraChange.Scale;
            bool hasRotation = (Changes & CameraChange.Rotation) == CameraChange.Rotation;

            if ((!hasScale) && (!hasRotation) && (!hasTranslate))
            {
                return;
            }

            // Scale it.
            if (hasScale)
            {
                _scale.M11 = _zoom.X;
                _scale.M22 = _zoom.Y;
                _scale.M33 = 1.0f;
                Changes &= ~CameraChange.Scale;
            }

            // Rotate it.
            if (hasRotation)
            {
                _rotation = Matrix4x4.CreateRotationZ(_angleZ.ToRadians());

                // We need to invert the matrix in order to apply the correct transformation to the world data.
                _rotation = Matrix4x4.Transpose(_rotation);
                Changes &= ~CameraChange.Rotation;
            }

            // Translate it.
            if (hasTranslate)
            {
                _translate = Matrix4x4.CreateTranslation(-PositionRef.X, -PositionRef.Y, 0.0f);
                Changes &= ~CameraChange.Position;
            }

            var temp = Matrix4x4.Multiply(_rotation, _scale);
            viewMatrix = Matrix4x4.Multiply(_translate, temp);
        }
        #endregion

        #region Constructor/Destructor.
        /// <summary>
        /// Initializes a new instance of the <see cref="GorgonOrthoCamera"/> class.
        /// </summary>
        /// <param name="graphics">The graphics interface to use with this object.</param>
        /// <param name="viewDimensions">The view dimensions.</param>
        /// <param name="minDepth">[Optional] The minimum depth value.</param>
        /// <param name="maximumDepth">[Optional] The maximum depth value.</param>
        /// <param name="name">[Optional] The name of the camera.</param>
        /// <exception cref="ArgumentNullException">Thrown when the <paramref name="graphics"/> parameter is <b>null</b>.</exception>
        public GorgonOrthoCamera(GorgonGraphics graphics, DX.Size2F viewDimensions, float minDepth = 0.0f, float maximumDepth = 1.0f, string name = null)
            : base(graphics, viewDimensions, minDepth, maximumDepth, name)
        {
        }
        #endregion
    }
}<|MERGE_RESOLUTION|>--- conflicted
+++ resolved
@@ -52,11 +52,7 @@
         // The translation matrix.
         private Matrix4x4 _translate = Matrix4x4.Identity;
         // Scale.
-<<<<<<< HEAD
-        private Vector2 _zoom = new Vector2(1.0f);
-=======
-        private DX.Vector2 _zoom = new(1.0f);
->>>>>>> 610f01d0
+        private Vector2 _zoom = new(1.0f);
         // Target position.
         private Vector2 _anchor = Vector2.Zero;
         // Angle of rotation on the Z axis.
