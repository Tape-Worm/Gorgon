﻿#region MIT
// 
// Gorgon.
// Copyright (C) 2021 Michael Winsor
// 
// Permission is hereby granted, free of charge, to any person obtaining a copy
// of this software and associated documentation files (the "Software"), to deal
// in the Software without restriction, including without limitation the rights
// to use, copy, modify, merge, publish, distribute, sublicense, and/or sell
// copies of the Software, and to permit persons to whom the Software is
// furnished to do so, subject to the following conditions:
// 
// The above copyright notice and this permission notice shall be included in
// all copies or substantial portions of the Software.
// 
// THE SOFTWARE IS PROVIDED "AS IS", WITHOUT WARRANTY OF ANY KIND, EXPRESS OR
// FITNESS FOR A PARTICULAR PURPOSE AND NONINFRINGEMENT. IN NO EVENT SHALL THE
// AUTHORS OR COPYRIGHT HOLDERS BE LIABLE FOR ANY CLAIM, DAMAGES OR OTHER
// LIABILITY, WHETHER IN AN ACTION OF CONTRACT, TORT OR OTHERWISE, ARISING FROM,
// OUT OF OR IN CONNECTION WITH THE SOFTWARE OR THE USE OR OTHER DEALINGS IN
// THE SOFTWARE.
// 
// Created: January 15, 2021 2:48:43 PM
// 
#endregion

using System;
using System.Numerics;
using System.Runtime.CompilerServices;
using Gorgon.Graphics.Core;
using Gorgon.Graphics.Core.Properties;
using Gorgon.Memory;
using Gorgon.Renderers.Data;
using DX = SharpDX;

namespace Gorgon.Renderers.Debug
{
    /// <summary>
    /// Provides a visual wireframe box to display a bounding box for debug purposes.
    /// </summary>
    public class GorgonAABBVisual
        : IGorgonGraphicsObject, IDisposable
    {
        #region Variables.        
<<<<<<< HEAD
        // The builders used to build draw calls.
        private readonly GorgonDrawCallBuilder _builder = new GorgonDrawCallBuilder();
        private GorgonPipelineStateBuilder _psoBuilder;
=======
        // The builder used to build draw calls.
        private readonly GorgonDrawCallBuilder _builder = new();
>>>>>>> 610f01d0
        // The draw call to submit to the graphics interface.
        private GorgonDrawCall _drawCall;
        // The layout of the vertices.
        private GorgonInputLayout _inputLayout;
        // The vertex buffer.
        private GorgonVertexBufferBinding _vertexBuffer;
        // The constant buffer.
        private GorgonConstantBufferView _constantBuffer;
        // The vertices that make up the box.
        private readonly Vector3[] _lineVertices = new Vector3[24];
        // The vertex shader.
        private GorgonVertexShader _vertexShader;
        // The pixel shader.
        private GorgonPixelShader _pixelShader;
        #endregion

        #region Properties.
        /// <summary>Property to return the graphics interface that built this object.</summary>
        public GorgonGraphics Graphics
        {
            get;
        }
        #endregion

        #region Methods.
        /// <summary>
        /// Function to build the draw call.
        /// </summary>
        /// <param name="depthStencilState">The depth/stencil state to apply.</param>
        private void BuildDrawCall(GorgonDepthStencilState depthStencilState)
        {
            _drawCall = _builder.ConstantBuffer(ShaderType.Vertex, _constantBuffer)
                                .VertexBuffer(_inputLayout, _vertexBuffer)
                                .VertexRange(0, _lineVertices.Length)
                                .PipelineState(_psoBuilder.VertexShader(_vertexShader)
                                                         .PixelShader(_pixelShader)
                                                         .RasterState(GorgonRasterState.NoCulling)
                                                         .PrimitiveType(PrimitiveType.LineList)
                                                         .DepthStencilState(depthStencilState)
                                                         .Build())
                                .Build();

        }

        /// <summary>
        /// Function to initialize the visual.
        /// </summary>
        private void Initialize()
        {
            var vertexBuffer = new GorgonVertexBuffer(Graphics, new GorgonVertexBufferInfo("AABB Visual VertexBuffer")
            {
                SizeInBytes = _lineVertices.Length * Unsafe.SizeOf<Vector3>(),
                Usage = ResourceUsage.Dynamic
            });

            _vertexBuffer = new GorgonVertexBufferBinding(vertexBuffer, Unsafe.SizeOf<Vector3>());

            _constantBuffer = GorgonConstantBufferView.CreateConstantBuffer(Graphics, new GorgonConstantBufferInfo("AABB Visual ConstantBufer")
            {
                SizeInBytes = Unsafe.SizeOf<Matrix4x4>(),
                Usage = ResourceUsage.Dynamic
            });

            _vertexShader = GorgonShaderFactory.Compile<GorgonVertexShader>(Graphics, Resources.GraphicsShaders, "GorgonDebugVertexShader", GorgonGraphics.IsDebugEnabled);
            _pixelShader = GorgonShaderFactory.Compile<GorgonPixelShader>(Graphics, Resources.GraphicsShaders, "GorgonDebugPixelShader", GorgonGraphics.IsDebugEnabled);

            _inputLayout = new GorgonInputLayout(Graphics, "AABB Line Vertex Input Layout", _vertexShader, new[]
            {
                new GorgonInputElement("SV_POSITION", Gorgon.Graphics.BufferFormat.R32G32B32_Float, 0)
            });

            _psoBuilder = new GorgonPipelineStateBuilder(Graphics);

            BuildDrawCall(null);
        }

        /// <summary>
        /// Function to build the AABB visual.
        /// </summary>
        /// <param name="aabb">The axis aligned bounding box to visualize.</param>
        private void BuildBox(in GorgonBoundingBox aabb)
        {
            // Left
            _lineVertices[0] = aabb.BottomLeftBack;
            _lineVertices[2] = _lineVertices[1] = aabb.TopLeftBack;
            _lineVertices[4] = _lineVertices[3] = aabb.TopLeftFront;
            _lineVertices[6] = _lineVertices[5] = aabb.BottomLeftFront;                
            _lineVertices[7] = _lineVertices[0];

            // Right
            _lineVertices[8] = aabb.BottomRightBack;
            _lineVertices[10] = _lineVertices[9] = aabb.TopRightBack;
            _lineVertices[12] = _lineVertices[11] = aabb.TopRightFront;
            _lineVertices[14] = _lineVertices[13] = aabb.BottomRightFront;
            _lineVertices[15] = _lineVertices[8];

            // Bottom
            _lineVertices[16] = aabb.BottomLeftBack;
            _lineVertices[17] = aabb.BottomRightBack;
            _lineVertices[18] = aabb.BottomLeftFront;
            _lineVertices[19] = aabb.BottomRightFront;

            // Top
            _lineVertices[20] = aabb.TopLeftBack;
            _lineVertices[21] = aabb.TopRightBack;
            _lineVertices[22] = aabb.TopLeftFront;
            _lineVertices[23] = aabb.TopRightFront;
        }

        /// <summary>
        /// Function to draw the AABB visualization.
        /// </summary>
        /// <param name="aabb">The axis aligned bounding box to visualize.</param>
        /// <param name="viewMatrix">The current view matrix.</param>
        /// <param name="projectionMatrix">The current projection matrix.</param>
        /// <param name="depthStencilState">[Optional] The depth/stencil state to apply when drawing.</param>
        public void Draw(in GorgonBoundingBox aabb, in Matrix4x4 viewMatrix, in Matrix4x4 projectionMatrix, GorgonDepthStencilState depthStencilState = null)
        {
            if ((_drawCall != null) && (_drawCall.PipelineState.DepthStencilState != depthStencilState))
            {
                BuildDrawCall(depthStencilState);
            }

            BuildBox(in aabb);

            _vertexBuffer.VertexBuffer.SetData<Vector3>(_lineVertices);

            var viewProj = Matrix4x4.Multiply(viewMatrix, projectionMatrix);
            viewProj = Matrix4x4.Transpose(viewProj);
            _constantBuffer.Buffer.SetData(in viewProj);

            Graphics.Submit(_drawCall);
        }

        /// <summary>Performs application-defined tasks associated with freeing, releasing, or resetting unmanaged resources.</summary>
        public void Dispose()
        {
            _vertexShader?.Dispose();
            _pixelShader?.Dispose();
            _constantBuffer?.Dispose();
            _vertexBuffer.VertexBuffer?.Dispose();
            _inputLayout?.Dispose();
        }
        #endregion

        #region Constructor/Finalizer.
        /// <summary>Initializes a new instance of the <see cref="GorgonAABBVisual" /> class.</summary>
        /// <param name="graphics">The graphics interface to update.</param>
        /// <exception cref="ArgumentNullException">Thrown when the <paramref name="graphics"/> parameter is <b>null</b>.</exception>
        public GorgonAABBVisual(GorgonGraphics graphics)
        {
            Graphics = graphics ?? throw new ArgumentNullException(nameof(graphics));
            Initialize();
        }
        #endregion
    }
}<|MERGE_RESOLUTION|>--- conflicted
+++ resolved
@@ -42,14 +42,9 @@
         : IGorgonGraphicsObject, IDisposable
     {
         #region Variables.        
-<<<<<<< HEAD
         // The builders used to build draw calls.
-        private readonly GorgonDrawCallBuilder _builder = new GorgonDrawCallBuilder();
+        private readonly GorgonDrawCallBuilder _builder = new();
         private GorgonPipelineStateBuilder _psoBuilder;
-=======
-        // The builder used to build draw calls.
-        private readonly GorgonDrawCallBuilder _builder = new();
->>>>>>> 610f01d0
         // The draw call to submit to the graphics interface.
         private GorgonDrawCall _drawCall;
         // The layout of the vertices.
@@ -79,9 +74,7 @@
         /// Function to build the draw call.
         /// </summary>
         /// <param name="depthStencilState">The depth/stencil state to apply.</param>
-        private void BuildDrawCall(GorgonDepthStencilState depthStencilState)
-        {
-            _drawCall = _builder.ConstantBuffer(ShaderType.Vertex, _constantBuffer)
+        private void BuildDrawCall(GorgonDepthStencilState depthStencilState) => _drawCall = _builder.ConstantBuffer(ShaderType.Vertex, _constantBuffer)
                                 .VertexBuffer(_inputLayout, _vertexBuffer)
                                 .VertexRange(0, _lineVertices.Length)
                                 .PipelineState(_psoBuilder.VertexShader(_vertexShader)
@@ -92,8 +85,6 @@
                                                          .Build())
                                 .Build();
 
-        }
-
         /// <summary>
         /// Function to initialize the visual.
         /// </summary>
