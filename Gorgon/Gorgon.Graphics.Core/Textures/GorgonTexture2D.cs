--- conflicted
+++ resolved
@@ -1623,33 +1623,21 @@
         /// </summary>
         /// <param name="texelCoordinates">The texel coordinates to convert.</param>
         /// <returns>The pixel coordinates.</returns>
-<<<<<<< HEAD
-        public DX.Point ToPixel(Vector2 texelCoordinates) => new DX.Point((int)(texelCoordinates.X * Width), (int)(texelCoordinates.Y * Height));
-=======
-        public DX.Point ToPixel(DX.Vector2 texelCoordinates) => new((int)(texelCoordinates.X * Width), (int)(texelCoordinates.Y * Height));
->>>>>>> 610f01d0
+        public DX.Point ToPixel(Vector2 texelCoordinates) => new((int)(texelCoordinates.X * Width), (int)(texelCoordinates.Y * Height));
 
         /// <summary>
         /// Function to convert a pixel coordinate into a texel coordinate.
         /// </summary>
         /// <param name="pixelCoordinates">The pixel coordinate to convert.</param>
         /// <returns>The texel coordinates.</returns>
-<<<<<<< HEAD
-        public Vector2 ToTexel(DX.Point pixelCoordinates) => new Vector2(pixelCoordinates.X / (float)Width, pixelCoordinates.Y / (float)Height);
-=======
-        public DX.Vector2 ToTexel(DX.Point pixelCoordinates) => new(pixelCoordinates.X / (float)Width, pixelCoordinates.Y / (float)Height);
->>>>>>> 610f01d0
+        public Vector2 ToTexel(DX.Point pixelCoordinates) => new(pixelCoordinates.X / (float)Width, pixelCoordinates.Y / (float)Height);
 
         /// <summary>
         /// Function to convert a pixel coordinate into a texel coordinate.
         /// </summary>
         /// <param name="pixelCoordinates">The pixel coordinate to convert.</param>
         /// <returns>The texel coordinates.</returns>
-<<<<<<< HEAD
-        public Vector2 ToTexel(Vector2 pixelCoordinates) => new Vector2(pixelCoordinates.X / Width, pixelCoordinates.Y / Height);
-=======
-        public DX.Vector2 ToTexel(DX.Vector2 pixelCoordinates) => new(pixelCoordinates.X / Width, pixelCoordinates.Y / Height);
->>>>>>> 610f01d0
+        public Vector2 ToTexel(Vector2 pixelCoordinates) => new(pixelCoordinates.X / Width, pixelCoordinates.Y / Height);
 
         /// <summary>
         /// Function to convert a texel size into a pixel size.
