--- conflicted
+++ resolved
@@ -684,11 +684,7 @@
         /// This will map the <see cref="Red"/>, <see cref="Green"/> and <see cref="Blue"/> components to the Vector3.X, Vector3.Y and Vector3.Z values respectively.
         /// </remarks>
         [Pure]
-<<<<<<< HEAD
-        public Vector3 ToVector3() => new Vector3(Red, Green, Blue);
-=======
-        public DX.Vector3 ToVector3() => new(Red, Green, Blue);
->>>>>>> 610f01d0
+        public Vector3 ToVector3() => new(Red, Green, Blue);
 
         /// <summary>
         /// Function to convert this <see cref="GorgonColor"/> into a Vector4.
@@ -698,11 +694,7 @@
         /// This will map the <see cref="Red"/>, <see cref="Green"/>, <see cref="Blue"/> and <see cref="Alpha"/> components to the Vector4.X, Vector4.Y, Vector4.Z and Vector4.W values respectively.
         /// </remarks>
         [Pure]
-<<<<<<< HEAD
-        public Vector4 ToVector4() => new Vector4(Red, Green, Blue, Alpha);
-=======
-        public DX.Vector4 ToVector4() => new(Red, Green, Blue, Alpha);
->>>>>>> 610f01d0
+        public Vector4 ToVector4() => new(Red, Green, Blue, Alpha);
 
         /// <summary>
         /// Indicates whether the current object is equal to another object of the same type.
@@ -928,11 +920,7 @@
         /// This will map the Vector3.X, Vector3.Y and Vector3.Z components to the <see cref="Red"/>, <see cref="Green"/> and <see cref="Blue"/> values respectively. 
         /// The <see cref="Alpha"/> value is set to 1.0f (opaque) for this conversion.
         /// </remarks>
-<<<<<<< HEAD
-        public static GorgonColor ToGorgonColor(Vector3 color) => new GorgonColor(color);
-=======
-        public static GorgonColor ToGorgonColor(DX.Vector3 color) => new(color);
->>>>>>> 610f01d0
+        public static GorgonColor ToGorgonColor(Vector3 color) => new(color);
 
         /// <summary>
         /// Function to perform an implicit conversion from Vector4 to <see cref="GorgonColor"/>.
@@ -942,11 +930,7 @@
         /// <remarks>
         /// This will map the Vector4.X, Vector4.Y, Vector4.Z and Vector4.W components to the <see cref="Red"/>, <see cref="Green"/>, <see cref="Blue"/> and <see cref="Alpha"/> values respectively.
         /// </remarks>
-<<<<<<< HEAD
-        public static GorgonColor ToGorgonColor(Vector4 color) => new GorgonColor(color);
-=======
-        public static GorgonColor ToGorgonColor(DX.Vector4 color) => new(color);
->>>>>>> 610f01d0
+        public static GorgonColor ToGorgonColor(Vector4 color) => new(color);
 
         /// <summary>
         /// Function to perform an implicit conversion from <see cref="GorgonColor"/> to <see cref="int"/>.
