﻿#region MIT
// 
// Gorgon.
// Copyright (C) 2019 Michael Winsor
// 
// Permission is hereby granted, free of charge, to any person obtaining a copy
// of this software and associated documentation files (the "Software"), to deal
// in the Software without restriction, including without limitation the rights
// to use, copy, modify, merge, publish, distribute, sublicense, and/or sell
// copies of the Software, and to permit persons to whom the Software is
// furnished to do so, subject to the following conditions:
// 
// The above copyright notice and this permission notice shall be included in
// all copies or substantial portions of the Software.
// 
// THE SOFTWARE IS PROVIDED "AS IS", WITHOUT WARRANTY OF ANY KIND, EXPRESS OR
// FITNESS FOR A PARTICULAR PURPOSE AND NONINFRINGEMENT. IN NO EVENT SHALL THE
// AUTHORS OR COPYRIGHT HOLDERS BE LIABLE FOR ANY CLAIM, DAMAGES OR OTHER
// LIABILITY, WHETHER IN AN ACTION OF CONTRACT, TORT OR OTHERWISE, ARISING FROM,
// OUT OF OR IN CONNECTION WITH THE SOFTWARE OR THE USE OR OTHER DEALINGS IN
// THE SOFTWARE.
// 
// Created: April 6, 2019 10:19:56 PM
// 
#endregion

using System.Numerics;
using DX = SharpDX;
using Gorgon.Math;

namespace Gorgon.Graphics
{
    /// <summary>
    /// Extension methods for the SharpDX Size 2 types.
    /// </summary>
    public static class SharpDXSize2Extensions
    {
        /// <summary>
        /// Function to truncate the size coordinates to the whole number portion of their values.
        /// </summary>
        /// <param name="size">The size to truncate.</param>
        /// <returns>The truncated size.</returns>
        /// <remarks>
        /// <para>
        /// This method converts the coordinates to integer values without applying rounding.
        /// </para>
        /// </remarks>
        public static DX.Size2F Truncate(this DX.Size2F size) => new((int)size.Width, (int)size.Height);

        /// <summary>
        /// Function to set the size coordinates to the nearest integer values that are lower than or equal to the original values.
        /// </summary>
        /// <param name="size">The size to floor.</param>
        /// <returns>The truncated size.</returns>
        public static DX.Size2F Floor(this DX.Size2F size) => new(size.Width.FastFloor(), size.Height.FastFloor());

        /// <summary>
        /// Function to set the size coordinates to the nearest integer values that are higher than or equal to the original values.
        /// </summary>
        /// <param name="size">The size to ceiling.</param>
        /// <returns>The truncated size.</returns>
        public static DX.Size2F Ceiling(this DX.Size2F size) => new(size.Width.FastCeiling(), size.Height.FastCeiling());

        /// <summary>
        /// Function to convert a size into a vector.
        /// </summary>
        /// <param name="size">The size to convert.</param>
        /// <returns>The equivalent vector value.</returns>
<<<<<<< HEAD
        public static Vector2 ToVector2(this DX.Size2F size) => new Vector2(size.Width, size.Height);
=======
        public static DX.Vector2 ToVector2(this DX.Size2F size) => new(size.Width, size.Height);
>>>>>>> 610f01d0

        /// <summary>
        /// Function to convert a size into an integer size.
        /// </summary>
        /// <param name="size">The size to convert.</param>
        /// <returns>The equivalent size value.</returns>
        public static DX.Size2 ToSize2(this DX.Size2F size) => new((int)size.Width, (int)size.Height);

        /// <summary>
        /// Function to convert an integer size to a point.
        /// </summary>
        /// <param name="size">The size value to convert.</param>
        /// <returns>The point value.</returns>
        public static DX.Point ToPoint(this DX.Size2 size) => new(size.Width, size.Height);

        /// <summary>
        /// Function to convert an integer size to a point.
        /// </summary>
        /// <param name="point">The point value to convert.</param>
        /// <returns>The size value.</returns>
        public static DX.Size2 ToSize2(this DX.Point point) => new(point.X, point.Y);

        /// <summary>
        /// Function to convert a size into an floating point size.
        /// </summary>
        /// <param name="size">The size to convert.</param>
        /// <returns>The equivalent size value.</returns>
        public static DX.Size2F ToSize2F(this DX.Size2 size) => new(size.Width, size.Height);

        /// <summary>
        /// Function to convert a size into a vector.
        /// </summary>
        /// <param name="size">The size to convert.</param>
        /// <returns>The equivalent vector value.</returns>
<<<<<<< HEAD
        public static Vector2 ToVector2(this DX.Size2 size) => new Vector2(size.Width, size.Height);
=======
        public static DX.Vector2 ToVector2(this DX.Size2 size) => new(size.Width, size.Height);
>>>>>>> 610f01d0
    }
}<|MERGE_RESOLUTION|>--- conflicted
+++ resolved
@@ -66,11 +66,7 @@
         /// </summary>
         /// <param name="size">The size to convert.</param>
         /// <returns>The equivalent vector value.</returns>
-<<<<<<< HEAD
-        public static Vector2 ToVector2(this DX.Size2F size) => new Vector2(size.Width, size.Height);
-=======
-        public static DX.Vector2 ToVector2(this DX.Size2F size) => new(size.Width, size.Height);
->>>>>>> 610f01d0
+        public static Vector2 ToVector2(this DX.Size2F size) => new(size.Width, size.Height);
 
         /// <summary>
         /// Function to convert a size into an integer size.
@@ -105,10 +101,6 @@
         /// </summary>
         /// <param name="size">The size to convert.</param>
         /// <returns>The equivalent vector value.</returns>
-<<<<<<< HEAD
-        public static Vector2 ToVector2(this DX.Size2 size) => new Vector2(size.Width, size.Height);
-=======
-        public static DX.Vector2 ToVector2(this DX.Size2 size) => new(size.Width, size.Height);
->>>>>>> 610f01d0
+        public static Vector2 ToVector2(this DX.Size2 size) => new(size.Width, size.Height);
     }
 }