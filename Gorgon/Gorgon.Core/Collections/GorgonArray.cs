﻿#region MIT
// 
// Gorgon.
// Copyright (C) 2017 Michael Winsor
// 
// Permission is hereby granted, free of charge, to any person obtaining a copy
// of this software and associated documentation files (the "Software"), to deal
// in the Software without restriction, including without limitation the rights
// to use, copy, modify, merge, publish, distribute, sublicense, and/or sell
// copies of the Software, and to permit persons to whom the Software is
// furnished to do so, subject to the following conditions:
// 
// The above copyright notice and this permission notice shall be included in
// all copies or substantial portions of the Software.
// 
// THE SOFTWARE IS PROVIDED "AS IS", WITHOUT WARRANTY OF ANY KIND, EXPRESS OR
// FITNESS FOR A PARTICULAR PURPOSE AND NONINFRINGEMENT. IN NO EVENT SHALL THE
// AUTHORS OR COPYRIGHT HOLDERS BE LIABLE FOR ANY CLAIM, DAMAGES OR OTHER
// LIABILITY, WHETHER IN AN ACTION OF CONTRACT, TORT OR OTHERWISE, ARISING FROM,
// OUT OF OR IN CONNECTION WITH THE SOFTWARE OR THE USE OR OTHER DEALINGS IN
// THE SOFTWARE.
// 
// Created: April 2, 2017 2:04:59 PM
// 
#endregion

using System;
using System.Collections;
using System.Collections.Generic;
using System.Diagnostics;
using System.Runtime.CompilerServices;
using Gorgon.Math;

namespace Gorgon.Collections
{
    /// <summary>
    /// A special array type that is used to monitor and track changes to itself.
    /// </summary>
    /// <typeparam name="T">The type of data in the array.</typeparam>
    /// <returns>
    /// <para>
    /// Due to how the array determines dirty indices, the maximum size of the the array is 64 items.
    /// </para>
    /// </returns>
    public class GorgonArray<T>
        : IList<T>, IGorgonReadOnlyArray<T>
        where T : IEquatable<T>
    {
        #region Variables.
        // The indices that are dirty.
        private long _dirtyIndices;

        // The last set of dirty items.
        private (int Start, int Count) _dirtyItems;
        #endregion

        #region Properties.
        /// <summary>
        /// Property to return the backing store to objects that need it.
        /// </summary>
        protected T[] BackingArray
        {
            get;
        }

        /// <summary>
        /// Gets the number of elements contained in the <see cref="ICollection{T}" />.
        /// </summary>
        int IReadOnlyCollection<T>.Count => Length;

        /// <summary>Gets the number of elements contained in the <see cref="ICollection{T}" />.</summary>
        /// <returns>The number of elements contained in the <see cref="ICollection{T}" />.</returns>
        int ICollection<T>.Count => Length;

        /// <summary>
        /// Property to return the length of the array.
        /// </summary>
        public int Length => BackingArray.Length;

        /// <summary>Gets a value indicating whether the <see cref="ICollection{T}" /> is read-only.</summary>
        /// <returns>true if the <see cref="ICollection{T}" /> is read-only; otherwise, false.</returns>
        bool ICollection<T>.IsReadOnly => false;

        /// <summary>
        /// Property to return whether or not the list is dirty.
        /// </summary>
        public bool IsDirty => _dirtyIndices != 0;

        /// <summary>Gets or sets the element at the specified index.</summary>
        /// <returns>The element at the specified index.</returns>
        public T this[int index]
        {
            get => BackingArray[index];
            set
            {
                if (((value == null) && (BackingArray[index] == null))
                    || ((BackingArray[index] != null) && (value != null) && (value.Equals(BackingArray[index]))))
                {
                    return;
                }

                BackingArray[index] = value;
                _dirtyIndices |= 1L << index;
            }
        }
        #endregion

        #region Methods.
        /// <summary>
        /// Function called when a dirty item is assigned.
        /// </summary>
        /// <param name="dirtyIndex">The index that is considered dirty.</param>
        /// <param name="value">The dirty value.</param>
        protected virtual void OnAssignDirtyItem(int dirtyIndex, T value)
        {
        }

        /// <summary>
        /// Function called when an item is reset at an index.
        /// </summary>
        /// <param name="index">The index of the item that was assigned.</param>
        /// <param name="oldItem">The previous item in the slot.</param>
        protected virtual void OnItemReset(int index, T oldItem)
        {
        }

        /// <summary>
        /// Function called when the array is cleared.
        /// </summary>
        protected virtual void OnClear()
        {
        }

        /// <summary>
        /// Function to validate an item being assigned to a slot.
        /// </summary>
        protected virtual void OnValidate()
        {
        }

        /// <summary>
        /// Function to perform validation on this list prior to applying it.
        /// </summary>
        [Conditional("DEBUG")]
        internal void Validate()
#if DEBUG
         => OnValidate();
#else
        {
        }
#endif

        /// <summary>
        /// Function to return a read only span for a slice of the array.
        /// </summary>
        /// <param name="start">The starting index for the array.</param>
<<<<<<< HEAD
        /// <param name="end">The ending index for the array.</param>
        /// <returns>The read only span for the array slice.</returns>
        /// <exception cref="ArgumentOutOfRangeException">Thrown if the <paramref name="start"/>, or <paramref name="end"/> parameter is less than 0, or greater than the entire length of the array.</exception>
        [MethodImpl(MethodImplOptions.AggressiveInlining)]
        public ReadOnlySpan<T> AsSpan(int start, int end) => BackingArray.AsSpan(start, (end + 1) - start);
=======
        /// <param name="count">The number of items to slice.</param>
        /// <returns>The read only span for the array slice.</returns>
        [MethodImpl(MethodImplOptions.AggressiveInlining)]
        public ReadOnlySpan<T> AsSpan(int start, int count) => BackingArray.AsSpan(start, count);
>>>>>>> e99e956b

        /// <summary>
        /// Function to return a read only span for the array.
        /// </summary>
        /// <returns>The read only span for the array.</returns>
        [MethodImpl(MethodImplOptions.AggressiveInlining)]
        public ReadOnlySpan<T> AsSpan() => BackingArray.AsSpan();

        /// <summary>
        /// Function to return read only memory for a slice of the array.
        /// </summary>
        /// <param name="start">The starting index for the array.</param>
<<<<<<< HEAD
        /// <param name="end">The ending index for the array.</param>
        /// <returns>The read only memory for the array slice.</returns>
        /// <exception cref="ArgumentOutOfRangeException">Thrown if the <paramref name="start"/>, or <paramref name="end"/> parameter is less than 0, or greater than the entire length of the array.</exception>
        [MethodImpl(MethodImplOptions.AggressiveInlining)]
        public ReadOnlyMemory<T> AsMemory(int start, int end) => BackingArray.AsMemory(start, (end + 1) - start);
=======
        /// <param name="count">The number of items to slice.</param>
        /// <returns>The read only memory for the array slice.</returns>
        [MethodImpl(MethodImplOptions.AggressiveInlining)]
        public ReadOnlyMemory<T> AsMemory(int start, int count) => BackingArray.AsMemory(start, count);
>>>>>>> e99e956b

        /// <summary>
        /// Function to return read only memory for a slice of the array.
        /// </summary>
        /// <returns>The read only memory for the array slice.</returns>
        [MethodImpl(MethodImplOptions.AggressiveInlining)]
        public ReadOnlyMemory<T> AsMemory() => BackingArray.AsMemory();

        /// <summary>
        /// Function to retrieve the dirty items in this list.
        /// </summary>
        /// <param name="peek">[Optional] <b>true</b> if the dirty state should not be modified by calling this method, or <b>false</b> if it should be.</param>
        /// <returns>A tuple containing the starting index and the number of items.</returns>
        /// <remarks>
        /// <para>
        /// This will return a tuple that contains the start index, and count of the items that have been changed in this collection.  
        /// </para>
        /// <para>
        /// If the <paramref name="peek"/> parameter is set to <b>true</b>, then the state of this collection is not changed when retrieving the modified objects. Otherwise, the state will be reset and a 
        /// subsequent call to this method will result in a tuple that does not contain any changed values (i.e. the start and count will be 0) until the collection is modified again.
        /// </para>
        /// </remarks>
        public ref readonly (int Start, int Count) GetDirtyItems(bool peek = false)
        {
            int startSlot = -1;
            int count = 0;

            if (_dirtyIndices == 0)
            {
                return ref _dirtyItems;
            }

            long dirtyState = _dirtyIndices;
            int dirtyIndex = 0;

            for (int i = 0; dirtyState != 0 && i < BackingArray.Length; ++i)
            {
                long dirtyMask = 1 << i;

                if (((dirtyState & dirtyMask) == dirtyMask) && (startSlot == -1))
                {
                    startSlot = i;
                }

                if (startSlot > -1)
                {
                    // We need to re-assign dirty items regardless of whether the mask states that it's dirty or 
                    // not. The reason being that in a situation where the list has multiple items that are the same 
                    // but some items in between are not, the native slots for the in between items will not be updated 
                    // correctly. This can lead to the native array being out of sync.
                    //
                    // For example, if the list has slots 1, 2, and 3 assigned, but slot 2 is not actually dirty (its 
                    // value was the same on assignment), it can lead to slots 1 and 3 being updated in the native list, 
                    // but slot 2 would not be updated, and this can lead to the wrong value being used in slot 2.
                    OnAssignDirtyItem(dirtyIndex++, BackingArray[i]);

                    // Our slots must not be contigious. So, increment the count. If we don't we'll end up 
                    // with an incorrect count for our range. For example, if slots 1,2 and 6 were changed, 
                    // the count would be 3.  But that is incorrect because slots 1, 2 and 3 would be set, 
                    // and 6 would be ignored.  So the best way to handle this is to set slots 1, 2, 3, 4, 
                    // 5, and 6, making for a total count of 6.
                    //
                    ++count;
                }

                // Remove this bit.
                dirtyState &= ~dirtyMask;
            }

            if (!peek)
            {
                _dirtyIndices = dirtyState;
            }

            _dirtyItems = (startSlot == -1 ? 0 : startSlot, count);
            return ref _dirtyItems;
        }

        /// <summary>
        /// Function to reset the value at the specified index, and remove it from the dirty range.
        /// </summary>
        /// <param name="index">The index of the item to reset.</param>
        /// <exception cref="ArgumentOutOfRangeException">
        /// <paramref name="index" /> is not a valid index in the <see cref="IList{T}" />.</exception>
        public void ResetAt(int index)
        {
            if ((index < 0) || (index >= BackingArray.Length))
            {
                throw new ArgumentOutOfRangeException(nameof(index));
            }

            T oldValue = BackingArray[index];
            BackingArray[index] = default;
            _dirtyIndices &= ~(1L << index);

            OnItemReset(index, oldValue);
        }

        /// <summary>Removes the <see cref="IList{T}" /> item at the specified index.</summary>
        /// <param name="index">The zero-based index of the item to remove.</param>
        /// <exception cref="ArgumentOutOfRangeException">
        /// <paramref name="index" /> is not a valid index in the <see cref="IList{T}" />.</exception>
        void IList<T>.RemoveAt(int index) => ResetAt(index);

        /// <summary>Adds an item to the <see cref="ICollection{T}" />.</summary>
        /// <param name="item">The object to add to the <see cref="ICollection{T}" />.</param>
        /// <exception cref="NotSupportedException">The <see cref="ICollection{T}" /> is read-only.</exception>
        void ICollection<T>.Add(T item) => throw new NotSupportedException();

        /// <summary>Inserts an item to the <see cref="IList{T}" /> at the specified index.</summary>
        /// <param name="index">The zero-based index at which <paramref name="item" /> should be inserted.</param>
        /// <param name="item">The object to insert into the <see cref="IList{T}" />.</param>
        /// <exception cref="ArgumentOutOfRangeException">
        /// <paramref name="index" /> is not a valid index in the <see cref="IList{T}" />.</exception>
        /// <exception cref="NotSupportedException">The <see cref="IList{T}" /> is read-only.</exception>
        void IList<T>.Insert(int index, T item) => throw new NotSupportedException();

        /// <summary>Removes the first occurrence of a specific object from the <see cref="ICollection{T}" />.</summary>
        /// <returns>true if <paramref name="item" /> was successfully removed from the <see cref="ICollection{T}" />; otherwise, false. This method also returns false if <paramref name="item" /> is not found in the original <see cref="ICollection{T}" />.</returns>
        /// <param name="item">The object to remove from the <see cref="ICollection{T}" />.</param>
        /// <exception cref="NotSupportedException">The <see cref="ICollection{T}" /> is read-only.</exception>
        bool ICollection<T>.Remove(T item) => throw new NotSupportedException();

        /// <summary>Determines the index of a specific item in the <see cref="IList{T}" />.</summary>
        /// <returns>The index of <paramref name="item" /> if found in the list; otherwise, -1.</returns>
        /// <param name="item">The object to locate in the <see cref="IList{T}" />.</param>
        public int IndexOf(T item) => Array.IndexOf(BackingArray, item);

        /// <summary>Determines whether the <see cref="ICollection{T}" /> contains a specific value.</summary>
        /// <returns>true if <paramref name="item" /> is found in the <see cref="ICollection{T}" />; otherwise, false.</returns>
        /// <param name="item">The object to locate in the <see cref="ICollection{T}" />.</param>
        public bool Contains(T item) => IndexOf(item) != -1;

        /// <summary>
        /// Function to copy the dirty entries for this array into the specified array.
        /// </summary>
        /// <param name="array">The array that will receive the dirty entries.</param>
        /// <exception cref="ArgumentNullException">Thrown when the <paramref name="array"/> parameter is <b>null</b>.</exception>
        public void CopyDirty(GorgonArray<T> array)
        {
            if (array == null)
            {
                throw new ArgumentNullException(nameof(array));
            }

            // Find all the dirty entries (if we haven't already).
            if (_dirtyItems.Count == 0)
            {
                GetDirtyItems(true);
            }

            int end = (_dirtyItems.Count + _dirtyItems.Start).Min(array.Length);

            for (int i = _dirtyItems.Start; i < end; ++i)
            {
                array[i] = BackingArray[i];
            }
        }

        /// <summary>Copies the elements of the <see cref="ICollection{T}" /> to an <see cref="Array" />, starting at a particular <see cref="Array" /> index.</summary>
        /// <param name="array">The one-dimensional <see cref="Array" /> that is the destination of the elements copied from <see cref="ICollection{T}" />. The <see cref="Array" /> must have zero-based indexing.</param>
        /// <param name="arrayIndex">The zero-based index in <paramref name="array" /> at which copying begins.</param>
        /// <exception cref="ArgumentNullException">
        /// <paramref name="array" /> is null.</exception>
        /// <exception cref="ArgumentOutOfRangeException">
        /// <paramref name="arrayIndex" /> is less than 0.</exception>
        /// <exception cref="ArgumentException">The number of elements in the source <see cref="ICollection{T}" /> is greater than the available space from <paramref name="arrayIndex" /> to the end of the destination <paramref name="array" />.</exception>
        public void CopyTo(T[] array, int arrayIndex) => BackingArray.CopyTo(array, arrayIndex);

        /// <summary>Copies the elements of the <see cref="ICollection{T}" /> to an <see cref="Array" />, starting at a particular <see cref="Array" /> index.</summary>
        /// <param name="array">The one-dimensional <see cref="Array" /> that is the destination of the elements copied from <see cref="ICollection{T}" />. The <see cref="Array" /> must have zero-based indexing.</param>
        /// <param name="destIndex">[Optional] The destination index in this array to start writing into.</param>
        /// <exception cref="ArgumentNullException"><paramref name="array" /> is null.</exception>
        public void CopyTo(GorgonArray<T> array, int destIndex = 0)
        {
            if (array == null)
            {
                throw new ArgumentNullException(nameof(array));
            }

            if (array == this)
            {
                return;
            }

            if (destIndex < 0)
            {
                destIndex = 0;
            }

            if (destIndex >= array.Length)
            {
                destIndex = array.Length - 1;
            }

            for (int j = destIndex, i = 0; j < array.Length && i < Length; ++i, ++j)
            {
                array[j] = this[i];
            }
        }

        /// <summary>Removes all items from the <see cref="ICollection{T}" />.</summary>
        /// <exception cref="NotSupportedException">The <see cref="ICollection{T}" /> is read-only. </exception>
        public void Clear()
        {
            OnClear();

            Array.Clear(BackingArray, 0, BackingArray.Length);

            _dirtyIndices = 0;
            _dirtyItems = (0, 0);
        }

        /// <summary>Returns an enumerator that iterates through the collection.</summary>
        /// <returns>An enumerator that can be used to iterate through the collection.</returns>
        /// <filterpriority>1</filterpriority>
        public IEnumerator<T> GetEnumerator()
        {
            // ReSharper disable once ForCanBeConvertedToForeach
            for (int i = 0; i < BackingArray.Length; ++i)
            {
                yield return BackingArray[i];
            }
        }

        /// <summary>Returns an enumerator that iterates through a collection.</summary>
        /// <returns>An <see cref="IEnumerator" /> object that can be used to iterate through the collection.</returns>
        /// <filterpriority>2</filterpriority>
        IEnumerator IEnumerable.GetEnumerator() => BackingArray.GetEnumerator();

        /// <summary>Indicates whether the current object is equal to another object of the same type.</summary>
        /// <param name="other">An object to compare with this object.</param>
        /// <returns>
        /// <see langword="true" /> if the current object is equal to the <paramref name="other" /> parameter; otherwise, <see langword="false" />.</returns>
        public bool Equals(IReadOnlyList<T> other)
        {
            if (other == null)
            {
                return false;
            }

            if (other.Count != Length)
            {
                return false;
            }

            if (other == this)
            {
                return true;
            }

            for (int i = 0; i < Length; ++i)
            {
                T left = this[i];
                T right = other[i];

                if ((left == null) && (right == null))
                {
                    continue;
                }

                if ((left == null) || (right == null) || (!left.Equals(right)))
                {
                    return false;
                }
            }

            return true;
        }

        /// <summary>
        /// Indicates whether the current object is equal to another object of the same type.
        /// </summary>
        /// <param name="other">An object to compare with this object.</param>
        /// <param name="offset">[Optional] The offset in this array to start comparing from.</param>
        /// <returns><see langword="true" /> if the current object is equal to the <paramref name="other" /> parameter; otherwise, <see langword="false" />.</returns>
        public bool DirtyEquals(IGorgonReadOnlyArray<T> other, int offset = 0)
        {
            if (other == null)
            {
                return false;
            }

            if (IsDirty)
            {
                // Update the dirty item state on this instance so we can cut down on some checking.
                GetDirtyItems();
            }

            ref readonly (int otherStart, int otherCount) otherRange = ref other.GetDirtyItems();

            // If the dirty state has already been updated for both arrays, then just check that.
            if (((_dirtyItems.Start != otherRange.otherStart) || (_dirtyItems.Count != otherRange.otherCount)) && (offset == 0))
            {
                return false;
            }

            for (int i = _dirtyItems.Start; i < _dirtyItems.Start + _dirtyItems.Count && i + offset < BackingArray.Length; ++i)
            {
                T thisItem = BackingArray[i + offset];
                T otherItem = other[i];

                // ReSharper disable once ConvertIfStatementToSwitchStatement
                if ((thisItem == null) && (otherItem == null))
                {
                    continue;
                }

                if (thisItem == null)
                {
                    return false;
                }

                if (!thisItem.Equals(otherItem))
                {
                    return false;
                }
            }

            return true;

            // We have different dirty states, so this array is different than the other one.
        }
        #endregion

        #region Constructor/Finalizer.
        /// <summary>
        /// Initializes a new instance of the <see cref="GorgonArray{T}"/> class.
        /// </summary>
        /// <param name="maxSize">The maximum size.</param>
        /// <exception cref="ArgumentOutOfRangeException">Thrown if <paramref name="maxSize"/> is less than 1, or larger than 64.</exception>
        public GorgonArray(int maxSize)
        {
            if ((maxSize < 1) || (maxSize > 64))
            {
                throw new ArgumentOutOfRangeException(nameof(maxSize));
            }

            BackingArray = new T[maxSize];
            _dirtyItems = (0, 0);
        }
        #endregion
    }
}<|MERGE_RESOLUTION|>--- conflicted
+++ resolved
@@ -154,18 +154,10 @@
         /// Function to return a read only span for a slice of the array.
         /// </summary>
         /// <param name="start">The starting index for the array.</param>
-<<<<<<< HEAD
-        /// <param name="end">The ending index for the array.</param>
-        /// <returns>The read only span for the array slice.</returns>
-        /// <exception cref="ArgumentOutOfRangeException">Thrown if the <paramref name="start"/>, or <paramref name="end"/> parameter is less than 0, or greater than the entire length of the array.</exception>
-        [MethodImpl(MethodImplOptions.AggressiveInlining)]
-        public ReadOnlySpan<T> AsSpan(int start, int end) => BackingArray.AsSpan(start, (end + 1) - start);
-=======
         /// <param name="count">The number of items to slice.</param>
         /// <returns>The read only span for the array slice.</returns>
         [MethodImpl(MethodImplOptions.AggressiveInlining)]
         public ReadOnlySpan<T> AsSpan(int start, int count) => BackingArray.AsSpan(start, count);
->>>>>>> e99e956b
 
         /// <summary>
         /// Function to return a read only span for the array.
@@ -178,18 +170,10 @@
         /// Function to return read only memory for a slice of the array.
         /// </summary>
         /// <param name="start">The starting index for the array.</param>
-<<<<<<< HEAD
-        /// <param name="end">The ending index for the array.</param>
-        /// <returns>The read only memory for the array slice.</returns>
-        /// <exception cref="ArgumentOutOfRangeException">Thrown if the <paramref name="start"/>, or <paramref name="end"/> parameter is less than 0, or greater than the entire length of the array.</exception>
-        [MethodImpl(MethodImplOptions.AggressiveInlining)]
-        public ReadOnlyMemory<T> AsMemory(int start, int end) => BackingArray.AsMemory(start, (end + 1) - start);
-=======
         /// <param name="count">The number of items to slice.</param>
         /// <returns>The read only memory for the array slice.</returns>
         [MethodImpl(MethodImplOptions.AggressiveInlining)]
         public ReadOnlyMemory<T> AsMemory(int start, int count) => BackingArray.AsMemory(start, count);
->>>>>>> e99e956b
 
         /// <summary>
         /// Function to return read only memory for a slice of the array.
