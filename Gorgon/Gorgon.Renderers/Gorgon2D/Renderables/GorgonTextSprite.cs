--- conflicted
+++ resolved
@@ -421,11 +421,7 @@
         /// </summary>
         public Vector2 Position
         {
-<<<<<<< HEAD
-            get => new Vector2(Renderable.Bounds.Left, Renderable.Bounds.Top);
-=======
             get => new(Renderable.Bounds.Left, Renderable.Bounds.Top);
->>>>>>> 610f01d0
             set
             {
                 ref DX.RectangleF bounds = ref Renderable.Bounds;
