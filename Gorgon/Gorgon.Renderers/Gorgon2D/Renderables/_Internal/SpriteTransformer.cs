﻿#region MIT
// 
// Gorgon.
// Copyright (C) 2018 Michael Winsor
// 
// Permission is hereby granted, free of charge, to any person obtaining a copy
// of this software and associated documentation files (the "Software"), to deal
// in the Software without restriction, including without limitation the rights
// to use, copy, modify, merge, publish, distribute, sublicense, and/or sell
// copies of the Software, and to permit persons to whom the Software is
// furnished to do so, subject to the following conditions:
// 
// The above copyright notice and this permission notice shall be included in
// all copies or substantial portions of the Software.
// 
// THE SOFTWARE IS PROVIDED "AS IS", WITHOUT WARRANTY OF ANY KIND, EXPRESS OR
// FITNESS FOR A PARTICULAR PURPOSE AND NONINFRINGEMENT. IN NO EVENT SHALL THE
// AUTHORS OR COPYRIGHT HOLDERS BE LIABLE FOR ANY CLAIM, DAMAGES OR OTHER
// LIABILITY, WHETHER IN AN ACTION OF CONTRACT, TORT OR OTHERWISE, ARISING FROM,
// OUT OF OR IN CONNECTION WITH THE SOFTWARE OR THE USE OR OTHER DEALINGS IN
// THE SOFTWARE.
// 
// Created: June 9, 2018 10:57:03 AM
// 
#endregion

using System.Numerics;
using System.Runtime.CompilerServices;
using Gorgon.Math;
using Gorgon.Graphics;
using Gorgon.Renderers.Geometry;
using DX = SharpDX;

namespace Gorgon.Renderers
{
    /// <summary>
    /// Provides functionality for transforming renderable vertices.
    /// </summary>
    internal class SpriteTransformer
    {
        /// <summary>
        /// Function to build up the renderable vertices.
        /// </summary>
        /// <param name="bounds">The bounds of the renderable.</param>
        /// <param name="anchor">The anchor point for the renderable.</param>
        /// <param name="corners">The corners of the renderable.</param>
<<<<<<< HEAD
        [MethodImpl(MethodImplOptions.AggressiveInlining)]
        private static void BuildRenderable(ref DX.RectangleF bounds, ref Vector2 anchor, out Vector4 corners)
=======
        private static void BuildRenderable(ref DX.RectangleF bounds, ref DX.Vector2 anchor, out DX.Vector4 corners)
>>>>>>> 809ac26d
        {
            var vectorSize = new Vector2(bounds.Width, bounds.Height);
            Vector2 axisOffset = default;

            if ((anchor.X != 0) || (anchor.Y != 0))
            {
                axisOffset = Vector2.Multiply(anchor, vectorSize);
            }

            corners = new Vector4(-axisOffset.X, -axisOffset.Y, vectorSize.X - axisOffset.X, vectorSize.Y - axisOffset.Y);
        }

        /// <summary>
        /// Function to update the colors for each corner of the renderable.
        /// </summary>
        /// <param name="vertices">The vertices for the renderable.</param>
        /// <param name="upperLeft">The color of the upper left corner.</param>
        /// <param name="upperRight">The color of the upper right corner.</param>
        /// <param name="lowerLeft">The color of the lower left corner.</param>
        /// <param name="lowerRight">The color of the lower right corner.</param>
        private static void UpdateVertexColors(Gorgon2DVertex[] vertices, ref GorgonColor upperLeft, ref GorgonColor upperRight, ref GorgonColor lowerLeft, ref GorgonColor lowerRight)
        {
            vertices[0].Color = upperLeft;
            vertices[1].Color = upperRight;
            vertices[2].Color = lowerLeft;
            vertices[3].Color = lowerRight;
        }

        /// <summary>
        /// Function to update the texture coordinates for the renderable.
        /// </summary>
        /// <param name="vertices">The vertices for the renderable.</param>
        /// <param name="textureRegion">The texture coordinates.</param>
        /// <param name="textureArrayIndex">The index into a texture array.</param>
        /// <param name="horizontalFlip"><b>true</b> if the texture is flipped horizontally.</param>
        /// <param name="verticalFlip"><b>true</b> if the texture is flipped vertically.</param>
        /// <param name="perspectCorrect"><b>true</b> to apply perspective correction to sprites with corner offsets, <b>false</b> to use standard affine texturing.</param>
        private static void UpdateTextureCoordinates(Gorgon2DVertex[] vertices,
                                                     ref DX.RectangleF textureRegion,
                                                     int textureArrayIndex,
                                                     bool horizontalFlip,
                                                     bool verticalFlip,
                                                     bool perspectCorrect)
        {
            var rightBottom = new Vector4(textureRegion.Right, textureRegion.Bottom, textureArrayIndex, 1.0f);
            var leftTop = new Vector4(textureRegion.Left, textureRegion.Top, textureArrayIndex, 1.0f);

            if (horizontalFlip)
            {
                leftTop.X = textureRegion.Right;
                rightBottom.X = textureRegion.Left;
            }

            if (verticalFlip)
            {
                leftTop.Y = textureRegion.Bottom;
                rightBottom.Y = textureRegion.Top;
            }

            if (perspectCorrect)
            {
                BuildPerspectiveModifier(vertices, ref leftTop, ref rightBottom, textureArrayIndex);
                return;
            }
            
            vertices[0].UV = leftTop;
            vertices[1].UV = new Vector4(rightBottom.X, leftTop.Y, textureArrayIndex, 1.0f);
            vertices[2].UV = new Vector4(leftTop.X, rightBottom.Y, textureArrayIndex, 1.0f);
            vertices[3].UV = rightBottom;            
        }

        /// <summary>
        /// Function to build the modifier value for perspective warping when vertex offsets are assigned.
        /// </summary>
        /// <param name="vertices">The vertices to update.</param>
        /// <param name="leftTop">The upper left texture coordinate.</param>
        /// <param name="rightBottom">The lower right texture coordinate.</param>
        /// <param name="arrayIndex">Th texture array index.</param>
        /// <remarks>
        /// <para>
        /// Adapted from code at <a href="https://pumpkin-games.net/wp/?p=215"/>
        /// </para>
        /// </remarks>
        private static void BuildPerspectiveModifier(Gorgon2DVertex[] vertices, ref Vector4 leftTop, ref Vector4 rightBottom, int arrayIndex)
        {
            var v0 = new Vector2(vertices[0].Position.X, vertices[0].Position.Y);
            var v1 = new Vector2(vertices[1].Position.X, vertices[1].Position.Y);
            var v2 = new Vector2(vertices[2].Position.X, vertices[2].Position.Y);
            var v3 = new Vector2(vertices[3].Position.X, vertices[3].Position.Y);
            ref Vector4 uv0 = ref vertices[0].UV;
            ref Vector4 uv1 = ref vertices[1].UV;
            ref Vector4 uv2 = ref vertices[2].UV;
            ref Vector4 uv3 = ref vertices[3].UV;

            uv0.Z = uv1.Z = uv2.Z = uv3.Z = arrayIndex;
            uv0.W = uv1.W = uv2.W = uv3.W = 1.0f;

            var va = Vector2.Subtract(v3, v0);
            var vb = Vector2.Subtract(v2, v1);
            float cross = va.X * vb.Y - va.Y * vb.X;

            if (cross == 0)
            {                                
                return;
            }

            var vc = Vector2.Subtract(v0, v1);            
            float u = (va.X * vc.Y - va.Y * vc.X) / cross;
            float v = (vb.X * vc.Y - vb.Y * vc.X) / cross;

            if ((u < 0) || (u >= 1) || (v < 0) || (v >= 1))
            {
                return;
            }

            float qv0 = 1 / (1 - v);
            float qu0 = 1 / (1 - u);
            float qu1 = 1 / u;
            float qv1 = 1 / v;

            uv0.X = leftTop.X * qv0;
            uv0.Y = leftTop.Y * qv0;
            uv0.W = qv0;

            uv1.X = rightBottom.X * qu0;
            uv1.Y = leftTop.Y * qu0;
            uv1.W = qu0;

            uv2.X = leftTop.X * qu1;
            uv2.Y = rightBottom.Y * qu1;
            uv2.W = qu1;

            uv3.X = rightBottom.X * qv1;
            uv3.Y = rightBottom.Y * qv1;
            uv3.W = qv1;
        }

        /// <summary>
        /// Function to transform each vertex of the renderable to change its location, size and rotation.
        /// </summary>
        /// <param name="vertices">The vertices for the renderable.</param>
        /// <param name="corners">The corners of the renderable.</param>
        /// <param name="bounds">The boundaries for the renderable.</param>
        /// <param name="scale">The scale of the renderable.</param>
        /// <param name="angleRads">The cached angle, in radians.</param>
        /// <param name="angleSin">The cached sine of the angle.</param>
        /// <param name="angleCos">The cached cosine of the angle.</param>
        /// <param name="depth">The depth value for the renderable.</param>
        /// <param name="cornerUpperLeft">The upper left corner offset.</param>
        /// <param name="cornerUpperRight">The upper right corner offset.</param>
        /// <param name="cornerLowerLeft">The lower left corner offset.</param>
        /// <param name="cornerLowerRight">The lower right corner offset.</param>
        private static void TransformVertices(Gorgon2DVertex[] vertices,
                                              ref Vector4 corners,
                                              ref DX.RectangleF bounds,
                                              ref Vector2 scale,
                                              float angleRads,
                                              float angleSin,
                                              float angleCos,
                                              float depth,
                                              ref Vector3 cornerUpperLeft,
                                              ref Vector3 cornerUpperRight,
                                              ref Vector3 cornerLowerLeft,
                                              ref Vector3 cornerLowerRight)
        {
            var upperLeft = new Vector2(corners.X + cornerUpperLeft.X, corners.Y + cornerUpperLeft.Y);
            var upperRight = new Vector2(corners.Z + cornerUpperRight.X, corners.Y + cornerUpperRight.Y);
            var lowerRight = new Vector2(corners.Z + cornerLowerRight.X, corners.W + cornerLowerRight.Y);
            var lowerLeft = new Vector2(corners.X + cornerLowerLeft.X, corners.W + cornerLowerLeft.Y);

            if ((scale.X != 1.0f) || (scale.Y != 1.0f))
            {
                upperLeft = Vector2.Multiply(upperLeft, scale);
                upperRight = Vector2.Multiply(upperRight, scale);
                lowerRight = Vector2.Multiply(lowerRight, scale);
                lowerLeft = Vector2.Multiply(lowerLeft, scale);
            }

            ref Gorgon2DVertex v1 = ref vertices[0];
            ref Gorgon2DVertex v2 = ref vertices[1];
            ref Gorgon2DVertex v3 = ref vertices[2];
            ref Gorgon2DVertex v4 = ref vertices[3];

            if (angleRads != 0.0f)
            {
                v1.Position = new Vector4(((upperLeft.X * angleCos) - (upperLeft.Y * angleSin)) + bounds.Left,
                                    ((upperLeft.X * angleSin) + (upperLeft.Y * angleCos)) + bounds.Top,
                                    depth + cornerUpperLeft.Z, 1);
                v1.Angle = new Vector2(angleCos, angleSin);

                v2.Position = new Vector4(((upperRight.X * angleCos) - (upperRight.Y * angleSin)) + bounds.Left,
                                     ((upperRight.X * angleSin) + (upperRight.Y * angleCos)) + bounds.Top,
                                      depth + cornerUpperRight.Z, 1);
                v2.Angle = new Vector2(angleCos, angleSin);

                v3.Position = new Vector4(((lowerLeft.X * angleCos) - (lowerLeft.Y * angleSin)) + bounds.Left,
                                     ((lowerLeft.X * angleSin) + (lowerLeft.Y * angleCos)) + bounds.Top,
                                      depth + cornerLowerLeft.Z, 1);
                v3.Angle = new Vector2(angleCos, angleSin);

                v4.Position = new Vector4(((lowerRight.X * angleCos) - (lowerRight.Y * angleSin)) + bounds.Left,
                                     ((lowerRight.X * angleSin) + (lowerRight.Y * angleCos)) + bounds.Top,
                                      depth + cornerLowerRight.Z, 1);
                v4.Angle = new Vector2(angleCos, angleSin);
            }
            else
            {
                v1.Position  = new Vector4(upperLeft.X + bounds.Left,
                                     upperLeft.Y + bounds.Top,
                                     depth + cornerUpperLeft.Z, 1);
                v1.Angle = Vector2.UnitX;

                v2.Position = new Vector4(upperRight.X + bounds.Left,
                                     upperRight.Y + bounds.Top,
                                     depth + cornerUpperRight.Z, 1);
                v2.Angle = Vector2.UnitX;

                v3.Position = new Vector4(lowerLeft.X + bounds.Left,
                                     lowerLeft.Y + bounds.Top,
                                     depth + cornerLowerLeft.Z, 1);
                v3.Angle = Vector2.UnitX;

                v4.Position = new Vector4(lowerRight.X + bounds.Left,
                                     lowerRight.Y + bounds.Top,
                                     depth + cornerLowerRight.Z, 1);
                v4.Angle = Vector2.UnitX;
            }
        }

        /// <summary>
        /// Function to transform the vertices for a renderable.
        /// </summary>
        /// <param name="renderable">The renderable to transform.</param>
        public void Transform(BatchRenderable renderable)
        {
            if (renderable.HasVertexChanges)
            {
                BuildRenderable(ref renderable.Bounds, ref renderable.Anchor, out renderable.Corners);

                // If we've updated the physical dimensions for the renderable, then we need to update the transform as well.
                renderable.HasTransformChanges = true;
                renderable.HasVertexChanges = false;
            }

            if (renderable.HasTransformChanges)
            {
                float rads = 0;
                float sin = 0;
                float cos = 1;

                if (renderable.AngleDegs != 0)
                {
                    rads = renderable.AngleDegs.ToRadians();
                    sin = rads.FastSin();
                    cos = rads.FastCos();
                }

                TransformVertices(renderable.Vertices,
                                  ref renderable.Corners,
                                  ref renderable.Bounds,
                                  ref renderable.Scale,
                                  rads,
                                  sin,
                                  cos,
                                  renderable.Depth,
                                  ref renderable.UpperLeftOffset,
                                  ref renderable.UpperRightOffset,
                                  ref renderable.LowerLeftOffset,
                                  ref renderable.LowerRightOffset);

                renderable.HasTransformChanges = false;                
            }

            if (renderable.HasVertexColorChanges)
            {
                UpdateVertexColors(renderable.Vertices, ref renderable.UpperLeftColor, ref renderable.UpperRightColor, ref renderable.LowerLeftColor, ref renderable.LowerRightColor);
                renderable.HasVertexColorChanges = false;
            }

            if (renderable.HasTextureChanges)
            {
                UpdateTextureCoordinates(renderable.Vertices, ref renderable.TextureRegion, renderable.TextureArrayIndex, renderable.HorizontalFlip, renderable.VerticalFlip,
                                       (!renderable.LowerLeftOffset.Equals(Vector3.Zero)) 
                                    || (!renderable.UpperLeftOffset.Equals(Vector3.Zero))
                                    || (!renderable.LowerRightOffset.Equals(Vector3.Zero))
                                    || (!renderable.UpperRightOffset.Equals(Vector3.Zero)));
                renderable.HasTextureChanges = false;
            }            
        }
    }
}<|MERGE_RESOLUTION|>--- conflicted
+++ resolved
@@ -44,12 +44,7 @@
         /// <param name="bounds">The bounds of the renderable.</param>
         /// <param name="anchor">The anchor point for the renderable.</param>
         /// <param name="corners">The corners of the renderable.</param>
-<<<<<<< HEAD
-        [MethodImpl(MethodImplOptions.AggressiveInlining)]
         private static void BuildRenderable(ref DX.RectangleF bounds, ref Vector2 anchor, out Vector4 corners)
-=======
-        private static void BuildRenderable(ref DX.RectangleF bounds, ref DX.Vector2 anchor, out DX.Vector4 corners)
->>>>>>> 809ac26d
         {
             var vectorSize = new Vector2(bounds.Width, bounds.Height);
             Vector2 axisOffset = default;
