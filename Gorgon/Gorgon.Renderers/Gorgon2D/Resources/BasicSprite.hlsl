#define REJECT_ALPHA(alpha) if (alphaTestEnabled) clip((alpha <= alphaTestValueHi && alpha >= alphaTestValueLow) ? -1 : 1);
#define RANGE_BW(colorValue) (colorValue < oneBitRange.x || colorValue > oneBitRange.y) ? 0.0f : 1.0f;

// Our default texture and sampler.
Texture2DArray _gorgonTexture : register(t0);
SamplerState _gorgonSampler : register(s0);

// Additional effect texture buffer.
Texture2D _gorgonEffectTexture : register(t1);

// Our default sprite vertex.
struct GorgonSpriteVertex
{
   float4 position : SV_POSITION;
   float4 color : COLOR;
   float4 uv : TEXCOORD;
   float2 angle : ANGLE;
};

// The output for the polygon sprite from the vertex to the pixel shader.
struct GorgonPolySpriteVertex
{
	float4 position : SV_POSITION;
	float4 color : COLOR;
	float4 textureTransform : TEXTRANSFORM;
	float3 uv : TEXCOORD;
	float2 angle : ANGLE;
};

// The transformation matrices (for vertex shader).
cbuffer GorgonViewProjection : register(b0)
{
	float4x4 ViewProjection;
}

// The world matrix, and other information for polygon sprites.
cbuffer GorgonPolyData : register(b1)
{
	float4x4 World = float4x4(1, 0, 0, 0, 
							  0, 1, 0, 0, 
							  0, 0, 1, 0, 
							  0, 0, 0, 1);
	float4 PolyColor;
	float4 PolyTextureTransform;
	float4 PolyMiscData;
	float PolyTextureArrayIndex;
}

// Alpha test value (for pixel shader).
cbuffer GorgonAlphaTest : register(b0)
{
	bool alphaTestEnabled = false;
	float alphaTestValueLow = 0.0f;
	float alphaTestValueHi = 0.0f;
}

// Converts an sRGB color value to linear.
float3 SRgbToLinear(float3 c)
{
    half3 linearRGBLo = c / 12.92;
    half3 linearRGBHi = pow((c + 0.055) / 1.055, half3(2.4, 2.4, 2.4));
    half3 linearRGB = (c <= 0.04045) ? linearRGBLo : linearRGBHi;
    return linearRGB;
}

// Converts a linear color value to sRGB.
float3 LinearToSRgb(float3 c)
{
    half3 sRGBLo = c * 12.92;
    half3 sRGBHi = (pow(c, half3(1.0 / 2.4, 1.0 / 2.4, 1.0 / 2.4)) * 1.055) - 0.055;
    half3 sRGB = (c <= 0.0031308) ? sRGBLo : sRGBHi;
    return sRGB;
}

// Function to sample the main texture.
float4 SampleMainTexture(float4 uv, float4 vertexColor)
{
	return _gorgonTexture.Sample(_gorgonSampler, float3(uv.xy / uv.w, uv.z)) * vertexColor;
}

// Creates a 4x4 matrix from the 4, 4 component floating point values (columns).
float4x4 CreateFrom4x4FromFloat4(float4 c0, float4 c1, float4 c2, float4 c3)
{
	return float4x4(c0.x, c1.x, c2.x, c3.x,
					c0.y, c1.y, c2.y, c3.y,
					c0.z, c1.z, c2.z, c3.z,
					c0.w, c1.w, c2.w, c3.w);
}

// Our default vertex shader.
GorgonSpriteVertex GorgonVertexShader(GorgonSpriteVertex vertex)
{
	GorgonSpriteVertex output = vertex;

	output.position = mul(ViewProjection, output.position);

	return output;
}

// Our default vertex shader for polygon sprites.
GorgonPolySpriteVertex GorgonVertexShaderPoly(GorgonSpriteVertex vertex)
{
	GorgonPolySpriteVertex output;
	
	float4x4 final = mul(ViewProjection, World);
	output.position = mul(final, vertex.position);
	output.color = PolyColor * vertex.color;
	output.uv = float3(PolyMiscData.x == 1.0f ? 1.0f - vertex.uv.x : vertex.uv.x, PolyMiscData.y == 1.0f ? 1.0f - vertex.uv.y : vertex.uv.y, PolyTextureArrayIndex);
	output.textureTransform = PolyTextureTransform;
	output.angle = float2(PolyMiscData.z, PolyMiscData.w);

	return output;
}

// Our default pixel shader with textures with alpha testing.
float4 GorgonPixelShaderTextured(GorgonSpriteVertex vertex) : SV_Target
{
	float4 color = SampleMainTexture(vertex.uv, vertex.color);

	REJECT_ALPHA(color.a);
		
	return color;
}

// Our default pixel shader for poly sprites with textures with alpha testing.
float4 GorgonPixelShaderPoly(GorgonPolySpriteVertex vertex) : SV_Target
{
	float2 texCoords = (vertex.uv.xy * vertex.textureTransform.zw) + vertex.textureTransform.xy;
	float4 color = _gorgonTexture.Sample(_gorgonSampler, float3(texCoords, vertex.uv.z)) * vertex.color;

	REJECT_ALPHA(color.a);
		
	return color;
}

#ifdef INVERSE_EFFECT
// Invert effect variables.
cbuffer GorgonInvertEffect : register(b1)
{
	bool invertUseAlpha = false;
}

// A pixel shader to invert the color on a texture.
float4 GorgonPixelShaderInvert(GorgonSpriteVertex vertex) : SV_Target
{
	float4 color = SampleMainTexture(vertex.uv, vertex.color);

	if (invertUseAlpha)
	{
		color = 1.0f - color;
	}
	else
	{
		color = float4(1.0f - color.rgb, color.a);
	}
		
	REJECT_ALPHA(color.a);

	return color;
}
#endif

#ifdef BURN_DODGE_EFFECT
// Burn/dodge effect.
cbuffer GorgonBurnDodgeEffect : register(b1)
{
	bool burnDodgeUseDodge;
}

// Function to perform a linear image burn/dodge.
float4 GorgonPixelShaderLinearBurnDodge(GorgonSpriteVertex vertex) : SV_Target
{
<<<<<<< HEAD
	float4 color = _gorgonTexture.Sample(_gorgonSampler, vertex.uv) * vertex.color;
=======
	float4 color = SampleMainTexture(vertex.uv, vertex.color);
>>>>>>> 4dab2c1c

	REJECT_ALPHA(color.a);
	
	color.rgb = color.rgb * 2.0f;

	if (!burnDodgeUseDodge)
	{
		color.rgb = color.rgb - 1.0f;
	}

	return color;
}

// Function to perform an image burn/dodge.
float4 GorgonPixelShaderBurnDodge(GorgonSpriteVertex vertex) : SV_Target
{
<<<<<<< HEAD
	float4 color = _gorgonTexture.Sample(_gorgonSampler, vertex.uv) * vertex.color;
=======
	float4 color = SampleMainTexture(vertex.uv, vertex.color);
>>>>>>> 4dab2c1c

	REJECT_ALPHA(color.a);

	if (burnDodgeUseDodge)
	{		
		float3 invColor = float3(color.r < 1.0f ? 1.0f - color.r : 1.0f, 
								color.g < 1.0f ? 1.0f - color.g : 1.0f, 
								color.b < 1.0f ? 1.0f - color.b : 1.0f);

		color.r = min(color.r / invColor.r, 1.0f);
		color.g = min(color.g / invColor.g, 1.0f);
		color.b = min(color.b / invColor.b, 1.0f);		
	}
	else
	{

		color.r = color.r == 0 ? 0 : max((1.0f - ((1.0f - color.r) / color.r)), 0); 
		color.g = color.g == 0 ? 0 : max((1.0f - ((1.0f - color.g) / color.g)), 0); 
		color.b = color.b == 0 ? 0 : max((1.0f - ((1.0f - color.b) / color.b)), 0); 
	}

	return saturate(color);
}
#endif

#ifdef GRAYSCALE_EFFECT
// A pixel shader that converts to gray scale.
float4 GorgonPixelShaderGrayScale(GorgonSpriteVertex vertex) : SV_Target
{
	float4 color = SampleMainTexture(vertex.uv, vertex.color);

	REJECT_ALPHA(color.a);

	float grayValue = color.r * 0.3f + color.g * 0.59f + color.b * 0.11f;

	return float4(grayValue, grayValue, grayValue, color.a);
}
#endif

#ifdef ONEBIT_EFFECT
// 1 bit color effect.
cbuffer Gorgon1BitEffect : register(b1)
{	
	bool oneBitUseAverage;
	bool oneBitInvert;
	bool oneBitUseAlpha;
	float2 oneBitRange;
}

// A pixel shader to show the texture data as 1 bit data.
float4 GorgonPixelShader1Bit(GorgonSpriteVertex vertex) : SV_Target
{
	float4 color = 0;

	if (oneBitUseAverage)
	{
		color = SampleMainTexture(vertex.uv, vertex.color);
		color.rgb = (color.r + color.g + color.b) / 3.0f;
	}
	else
	{
		color = GorgonPixelShaderGrayScale(vertex);
	}

	color.r = RANGE_BW(color.r);
	color.g = RANGE_BW(color.g);
	color.b = RANGE_BW(color.b);

	if (oneBitUseAlpha)
	{
		color.a = RANGE_BW(color.a);
	}

	if (oneBitInvert)
	{
		if (oneBitUseAlpha)
			color = 1.0f - color;
		else
			color.rgb = 1.0f - color.rgb;
	}

	REJECT_ALPHA(color.a);

	return color;
}
#endif

#ifdef WAVE_EFFECT
// Wave effect variables.
cbuffer GorgonWaveEffect : register(b1)
{
	float waveAmplitude;
	float waveLength;
	float wavePeriod;
	float waveLengthScale;
	int waveType;
}

// A vertical wave effect pixel shader.
float4 GorgonPixelShaderWaveEffect(GorgonSpriteVertex vertex) : SV_Target
{
	float2 uv = vertex.uv;
	float4 color;
	float length = abs(1.0f - (waveLength / waveLengthScale)) * waveLength;
	float amp = waveAmplitude / 360.0f;
		
	if ((waveType == 0) || (waveType == 2))
	{
		uv.x += sin((uv.y + wavePeriod) * length) * amp;
	}

	if ((waveType == 1) || (waveType == 2))
	{
		uv.y += cos((uv.x + wavePeriod) * length) * amp;
	}
			
	color = SampleMainTexture(float4(uv, vertex.uv.z, vertex.uv.w), vertex.color);	
	REJECT_ALPHA(color.a);
	return color;
}
#endif

#ifdef DISPLACEMENT_EFFECT
// Displacement effect variables.
cbuffer GorgonDisplacementEffect : register(b1)
{
	float4 displaceSizeAmount;
}

// The displacement shader encoder.
float2 GorgonPixelShaderDisplacementEncoder(float2 uv)
{
	float4 offset = _gorgonEffectTexture.Sample(_gorgonSampler, uv);

	float4 basisX = offset.x >= 0.5f ? float4(offset.x, 0.0f, 0.0f, 0) : float4(0.0f, 0.0f, -offset.x, 0.0f);
	float4 basisY = offset.y >= 0.5f ? float4(0.0f, offset.y, 0.0f, 0) : float4(0.0f, 0.0f, 0.0f, -offset.y);	
	float4 displacement = (basisX + basisY) * displaceSizeAmount.z;

	return (displacement.xy + displacement.zw) * displaceSizeAmount.xy;
}

// The displacement shader decoder.
float4 GorgonPixelShaderDisplacementDecoder(GorgonSpriteVertex vertex) : SV_Target
{	
	float2 offset = GorgonPixelShaderDisplacementEncoder(vertex.uv.xy);		
	float4 color = SampleMainTexture(float4(vertex.uv.xy + offset.xy, vertex.uv.z, vertex.uv.w), vertex.color);	

	REJECT_ALPHA(color.a);

	return color;
}
#endif

#ifdef GAUSS_BLUR_EFFECT
// Gaussian blur effect starts here.

// Adjust the weighting and offsets so we can pack our float values in tightly (much less bandwidth when updating the CB).
#define MAX_WEIGHT_SIZE (((MAX_KERNEL_SIZE * 4) + 15) & (~15)) / 16
#define MAX_OFFSET_SIZE (((MAX_KERNEL_SIZE * 8) + 15) & (~15)) / 16

// Gaussian blur kernal (for the gaussian blur shader).
cbuffer GorgonGaussKernelData : register(b1)
{
	float4 _offsets[MAX_OFFSET_SIZE];
	float4 _weights[MAX_WEIGHT_SIZE];
	float _blurRadius;
}

// Gaussian blur pass data (for the gaussian blur shader).
cbuffer GorgonGaussPassSettings : register(b2)
{
	int _passIndex;
}

// Function to gather a single pass of the separable gaussian blur with alpha preservation.
float4 GorgonPixelShaderGaussBlurNoAlpha(GorgonSpriteVertex vertex) : SV_Target
{
	float4 blurSample = 0.0f;
	int kernelSize = (_blurRadius * 2) + 1;

	[unroll]
	for (int i = 0; i < kernelSize; i++)
	{
		int arrayIndex = i / 4;
		int componentIndex = i % 4;
		float2 offset = _passIndex == 0 ? float2(_offsets[arrayIndex][componentIndex], 0) : float2(0, _offsets[arrayIndex][componentIndex]);
		float4 texSample = SampleMainTexture(float4(vertex.uv.xy + offset, vertex.uv.z, vertex.uv.w), float4(1, 1, 1, 1));

		blurSample.rgb += texSample.rgb * _weights[arrayIndex][componentIndex];	
		blurSample.a = texSample.a;
	}

	return saturate(blurSample);
}

// Function to gather a single pass of the separable gaussian blur.
float4 GorgonPixelShaderGaussBlur(GorgonSpriteVertex vertex) : SV_Target
{
	float4 blurSample = 0.0f;
	int kernelSize = (_blurRadius * 2) + 1;
	float totalWeight = 0.0f;

	[unroll]
	for (int i = 0; i < kernelSize; i++)
	{
		int arrayIndex = i / 4;
		int componentIndex = i % 4;
		float2 offset = _passIndex == 0 ? float2(_offsets[arrayIndex][componentIndex], 0) : float2(0, _offsets[arrayIndex][componentIndex]);
		float4 texSample = SampleMainTexture(float4(vertex.uv.xy + offset, vertex.uv.z, vertex.uv.w), float4(1, 1, 1, 1));

		// Skip blurring if there's no alpha.  If there's no alpha, then there's nothing to contribute to the blur.
		// We can't use clip() here because it causes smearing when animating the image.		
		if (texSample.a == 0)
		{			
			continue;
		}

		float newAlpha = _weights[arrayIndex][componentIndex] * texSample.a;

		blurSample.rgb += texSample.rgb * newAlpha;
		blurSample.a += newAlpha;

		totalWeight += newAlpha;
	}

	// If there's no weighting, then do nothing with this texel.
	return totalWeight != 0 ? saturate(float4(blurSample.rgb / totalWeight, blurSample.a)) : float4(blurSample.rgb, 0);
}
#endif

#ifdef SHARPEN_EMBOSS_EFFECT
// Sharpen/emboss effect variables.
cbuffer GorgonSharpenEmbossEffect : register(b1)
{
	float2 sharpEmbossTexelDistance;
	float sharpEmbossAmount;
}


// A pixel shader to sharpen the color on a texture.
float4 GorgonPixelShaderSharpen(GorgonSpriteVertex vertex) : SV_Target
{
	float2 offset[8] =
	{
		float2(-sharpEmbossTexelDistance.x, -sharpEmbossTexelDistance.y),
		float2(0.0, -sharpEmbossTexelDistance.y),
		float2(-sharpEmbossTexelDistance.x, 0),
		float2(-sharpEmbossTexelDistance.x, 0.0),
		float2(sharpEmbossTexelDistance.x, 0.0),
		float2(sharpEmbossTexelDistance.x, sharpEmbossTexelDistance.y),
		float2(-sharpEmbossTexelDistance.x, sharpEmbossTexelDistance.y),
		float2(sharpEmbossTexelDistance.x, -sharpEmbossTexelDistance.y)
	};

<<<<<<< HEAD
	const float convolution = -0.5f;
	float mainConvolution = 1.0f + ((-convolution * 8.0f) * sharpEmbossAmount);

	float4 c = _gorgonTexture.Sample(_gorgonSampler, vertex.uv) * vertex.color;
	float4 c0 = (_gorgonTexture.Sample(_gorgonSampler, float3(vertex.uv.xy + offset[0], vertex.uv.z)) * vertex.color) * convolution;
	float4 c1 = (_gorgonTexture.Sample(_gorgonSampler, float3(vertex.uv.xy + offset[1], vertex.uv.z)) * vertex.color) * convolution;
	float4 c2 = (_gorgonTexture.Sample(_gorgonSampler, float3(vertex.uv.xy + offset[2], vertex.uv.z)) * vertex.color) * convolution;
	float4 c3 = (_gorgonTexture.Sample(_gorgonSampler, float3(vertex.uv.xy + offset[3], vertex.uv.z)) * vertex.color) * convolution;
	float4 c4 = (_gorgonTexture.Sample(_gorgonSampler, float3(vertex.uv.xy + offset[4], vertex.uv.z)) * vertex.color) * convolution;
	float4 c5 = (_gorgonTexture.Sample(_gorgonSampler, float3(vertex.uv.xy + offset[5], vertex.uv.z)) * vertex.color) * convolution;
	float4 c6 = (_gorgonTexture.Sample(_gorgonSampler, float3(vertex.uv.xy + offset[6], vertex.uv.z)) * vertex.color) * convolution;
	float4 c7 = (_gorgonTexture.Sample(_gorgonSampler, float3(vertex.uv.xy + offset[7], vertex.uv.z)) * vertex.color) * convolution;
	float4 c8 = c * mainConvolution;
=======
	float4 result = 0;
	
	for (int i = 0; i < 9; i++) 
	{		
		float4 color = _gorgonTexture.Sample(_gorgonSampler, float3((vertex.uv.xy + offset[i]) / vertex.uv.w, vertex.uv.z)) * vertex.color;
		result += float4((color.rgb * sharpEmbossAmount) * kernel[i], color.a);
	}
>>>>>>> 4dab2c1c

	return saturate(((c0 + c1 + c2 + c3 + c4 + c5 + c6 + c7) * sharpEmbossAmount) + c8);
}

// A pixel shader to sharpen the color on a texture.
float4 GorgonPixelShaderEmboss(GorgonSpriteVertex vertex) : SV_Target
{
	float4 color = _gorgonTexture.Sample(_gorgonSampler, vertex.uv) * vertex.color;
	float alpha = color.a;
	float amount = 3.5f * sharpEmbossAmount;
	float3 texelPosition;
			
	REJECT_ALPHA(alpha);
	
	texelPosition = float3((vertex.uv.xy + sharpEmbossTexelDistance) / vertex.uv.w, vertex.uv.z);
	color -= (_gorgonTexture.Sample(_gorgonSampler, texelPosition) * amount);
	texelPosition = float3((vertex.uv.xy - sharpEmbossTexelDistance) / vertex.uv.w, vertex.uv.z);
	color += (_gorgonTexture.Sample(_gorgonSampler, texelPosition) * amount);

	color.a = alpha;
	color.rgb = (color.r + color.g + color.b) / 3.0f;
	
	return color;
}
#endif

#ifdef POSTERIZE_EFFECT
// Posterize effect variables.
cbuffer GorgonPosterizeEffect : register(b1)
{
	bool posterizeUseAlpha;
	float posterizeGamma;
	int posterizeColors;
}

// Function to posterize texture data.
float4 GorgonPixelShaderPosterize(GorgonSpriteVertex vertex) : SV_Target
{
<<<<<<< HEAD
	float4 color = _gorgonTexture.Sample(_gorgonSampler, vertex.uv) * vertex.color;
	float4 posterColor = color;	
	
=======
	float4 color = SampleMainTexture(vertex.uv, vertex.color);

	if (!posterizeUseAlpha)	
		color.rgb = pow(floor((pow(color.rgb, posterizeExponent) * posterizeBits)) / posterizeBits, 1.0f / posterizeExponent);
	else
		color = pow(floor((pow(color, posterizeExponent) * posterizeBits)) / posterizeBits, 1.0f / posterizeExponent);

>>>>>>> 4dab2c1c
	REJECT_ALPHA(color.a);

	posterColor = pow(posterColor, posterizeGamma);
	
	posterColor *= (posterizeColors - 1);
	posterColor = floor(posterColor);
	posterColor /= (posterizeColors - 1);
	
	posterColor = pow(posterColor, 1.0f / posterizeGamma);
	
	if (!posterizeUseAlpha)
	{
		posterColor.a = color.a;
	}
	else
	{
		REJECT_ALPHA(posterColor.a);
	}
	
	return posterColor;
}
#endif

#ifdef SOBEL_EDGE_EFFECT
// Sobel edge detection effect variables.
cbuffer GorgonSobelEdgeDetectEffect : register(b1)
{
	float2 sobelOffset = float2(0, 0);
	float sobelThreshold = 0.75f;
	float4 sobelLineColor = float4(0, 0, 0, 1);
}

// Function to perform a sobel edge detection.
float4 GorgonPixelShaderSobelEdge(GorgonSpriteVertex vertex) : SV_Target
{
	float2 uv = vertex.uv.xy / vertex.uv.w;
	float4 s00 = _gorgonTexture.Sample(_gorgonSampler, float3(uv + -sobelOffset, vertex.uv.z));
	float4 s01 = _gorgonTexture.Sample(_gorgonSampler, float3(uv + float2( 0,   -sobelOffset.y), vertex.uv.z));
	float4 s02 = _gorgonTexture.Sample(_gorgonSampler, float3(uv + float2( sobelOffset.x, -sobelOffset.y), vertex.uv.z));

	float4 s10 = _gorgonTexture.Sample(_gorgonSampler, float3(uv + float2(-sobelOffset.x,  0), vertex.uv.z));
	float4 s12 = _gorgonTexture.Sample(_gorgonSampler, float3(uv + float2( sobelOffset.x,  0), vertex.uv.z));

	float4 s20 = _gorgonTexture.Sample(_gorgonSampler, float3(uv + float2(-sobelOffset.x,  sobelOffset.y), vertex.uv.z));
	float4 s21 = _gorgonTexture.Sample(_gorgonSampler, float3(uv + float2( 0,    sobelOffset.y), vertex.uv.z));
	float4 s22 = _gorgonTexture.Sample(_gorgonSampler, float3(uv + sobelOffset, vertex.uv.z));

	float4 sobelX = s00 + 2 * s10 + s20 - s02 - 2 * s12 - s22;
	float4 sobelY = s00 + 2 * s01 + s02 - s20 - 2 * s21 - s22;

	float4 edgeSqr = sobelX * sobelX + sobelY * sobelY;
	float4 color = (1 - float4(edgeSqr.r <= sobelThreshold,
							edgeSqr.g <= sobelThreshold,
							edgeSqr.b <= sobelThreshold,
							0));

	if ((color.r > 0) || (color.g > 0) || (color.b > 0))
	{
		color = sobelLineColor;
	}
	else
	{
		color = 0;
	}
	
	REJECT_ALPHA(color.a);

	return color;
}
#endif<|MERGE_RESOLUTION|>--- conflicted
+++ resolved
@@ -170,11 +170,7 @@
 // Function to perform a linear image burn/dodge.
 float4 GorgonPixelShaderLinearBurnDodge(GorgonSpriteVertex vertex) : SV_Target
 {
-<<<<<<< HEAD
-	float4 color = _gorgonTexture.Sample(_gorgonSampler, vertex.uv) * vertex.color;
-=======
 	float4 color = SampleMainTexture(vertex.uv, vertex.color);
->>>>>>> 4dab2c1c
 
 	REJECT_ALPHA(color.a);
 	
@@ -191,11 +187,7 @@
 // Function to perform an image burn/dodge.
 float4 GorgonPixelShaderBurnDodge(GorgonSpriteVertex vertex) : SV_Target
 {
-<<<<<<< HEAD
-	float4 color = _gorgonTexture.Sample(_gorgonSampler, vertex.uv) * vertex.color;
-=======
 	float4 color = SampleMainTexture(vertex.uv, vertex.color);
->>>>>>> 4dab2c1c
 
 	REJECT_ALPHA(color.a);
 
@@ -450,29 +442,19 @@
 		float2(sharpEmbossTexelDistance.x, -sharpEmbossTexelDistance.y)
 	};
 
-<<<<<<< HEAD
 	const float convolution = -0.5f;
 	float mainConvolution = 1.0f + ((-convolution * 8.0f) * sharpEmbossAmount);
 
-	float4 c = _gorgonTexture.Sample(_gorgonSampler, vertex.uv) * vertex.color;
-	float4 c0 = (_gorgonTexture.Sample(_gorgonSampler, float3(vertex.uv.xy + offset[0], vertex.uv.z)) * vertex.color) * convolution;
-	float4 c1 = (_gorgonTexture.Sample(_gorgonSampler, float3(vertex.uv.xy + offset[1], vertex.uv.z)) * vertex.color) * convolution;
-	float4 c2 = (_gorgonTexture.Sample(_gorgonSampler, float3(vertex.uv.xy + offset[2], vertex.uv.z)) * vertex.color) * convolution;
-	float4 c3 = (_gorgonTexture.Sample(_gorgonSampler, float3(vertex.uv.xy + offset[3], vertex.uv.z)) * vertex.color) * convolution;
-	float4 c4 = (_gorgonTexture.Sample(_gorgonSampler, float3(vertex.uv.xy + offset[4], vertex.uv.z)) * vertex.color) * convolution;
-	float4 c5 = (_gorgonTexture.Sample(_gorgonSampler, float3(vertex.uv.xy + offset[5], vertex.uv.z)) * vertex.color) * convolution;
-	float4 c6 = (_gorgonTexture.Sample(_gorgonSampler, float3(vertex.uv.xy + offset[6], vertex.uv.z)) * vertex.color) * convolution;
-	float4 c7 = (_gorgonTexture.Sample(_gorgonSampler, float3(vertex.uv.xy + offset[7], vertex.uv.z)) * vertex.color) * convolution;
+	float4 c = _gorgonTexture.Sample(_gorgonSampler, float3(vertex.uv.xy / vertex.uv.w), vertex.uv.z) * vertex.color;
+	float4 c0 = (_gorgonTexture.Sample(_gorgonSampler, float3((vertex.uv.xy + offset[0]) / vertex.uv.w, vertex.uv.z)) * vertex.color) * convolution;
+	float4 c1 = (_gorgonTexture.Sample(_gorgonSampler, float3((vertex.uv.xy + offset[1]) / vertex.uv.w, vertex.uv.z)) * vertex.color) * convolution;
+	float4 c2 = (_gorgonTexture.Sample(_gorgonSampler, float3((vertex.uv.xy + offset[2]) / vertex.uv.w, vertex.uv.z)) * vertex.color) * convolution;
+	float4 c3 = (_gorgonTexture.Sample(_gorgonSampler, float3((vertex.uv.xy + offset[3]) / vertex.uv.w, vertex.uv.z)) * vertex.color) * convolution;
+	float4 c4 = (_gorgonTexture.Sample(_gorgonSampler, float3((vertex.uv.xy + offset[4]) / vertex.uv.w, vertex.uv.z)) * vertex.color) * convolution;
+	float4 c5 = (_gorgonTexture.Sample(_gorgonSampler, float3((vertex.uv.xy + offset[5]) / vertex.uv.w, vertex.uv.z)) * vertex.color) * convolution;
+	float4 c6 = (_gorgonTexture.Sample(_gorgonSampler, float3((vertex.uv.xy + offset[6]) / vertex.uv.w, vertex.uv.z)) * vertex.color) * convolution;
+	float4 c7 = (_gorgonTexture.Sample(_gorgonSampler, float3((vertex.uv.xy + offset[7]) / vertex.uv.w, vertex.uv.z)) * vertex.color) * convolution;
 	float4 c8 = c * mainConvolution;
-=======
-	float4 result = 0;
-	
-	for (int i = 0; i < 9; i++) 
-	{		
-		float4 color = _gorgonTexture.Sample(_gorgonSampler, float3((vertex.uv.xy + offset[i]) / vertex.uv.w, vertex.uv.z)) * vertex.color;
-		result += float4((color.rgb * sharpEmbossAmount) * kernel[i], color.a);
-	}
->>>>>>> 4dab2c1c
 
 	return saturate(((c0 + c1 + c2 + c3 + c4 + c5 + c6 + c7) * sharpEmbossAmount) + c8);
 }
@@ -511,19 +493,9 @@
 // Function to posterize texture data.
 float4 GorgonPixelShaderPosterize(GorgonSpriteVertex vertex) : SV_Target
 {
-<<<<<<< HEAD
-	float4 color = _gorgonTexture.Sample(_gorgonSampler, vertex.uv) * vertex.color;
+	float4 color = SampleMainTexture(vertex.uv, vertex.color);
 	float4 posterColor = color;	
 	
-=======
-	float4 color = SampleMainTexture(vertex.uv, vertex.color);
-
-	if (!posterizeUseAlpha)	
-		color.rgb = pow(floor((pow(color.rgb, posterizeExponent) * posterizeBits)) / posterizeBits, 1.0f / posterizeExponent);
-	else
-		color = pow(floor((pow(color, posterizeExponent) * posterizeBits)) / posterizeBits, 1.0f / posterizeExponent);
-
->>>>>>> 4dab2c1c
 	REJECT_ALPHA(color.a);
 
 	posterColor = pow(posterColor, posterizeGamma);
