--- conflicted
+++ resolved
@@ -1,10 +1,6 @@
-<Project Sdk="Microsoft.NET.Sdk">
+﻿<Project Sdk="Microsoft.NET.Sdk">
   <PropertyGroup>
-<<<<<<< HEAD
     <TargetFramework>net5.0-windows</TargetFramework>
-=======
-    <TargetFramework>net48</TargetFramework>
->>>>>>> 83f17c43
     <ApplicationIcon>Gorgon2.ico</ApplicationIcon>
     <UseWindowsForms>true</UseWindowsForms>
     <Version>3.2.0</Version>
