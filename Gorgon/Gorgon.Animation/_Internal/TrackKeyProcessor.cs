--- conflicted
+++ resolved
@@ -234,24 +234,10 @@
 
             result = track.InterpolationMode switch
             {
-<<<<<<< HEAD
-                case TrackInterpolationMode.Linear:
-                    result = Vector4.Lerp(prev.Value, next.Value, deltaTime);
-                    break;
-                case TrackInterpolationMode.Spline:
-                    result = track.SplineController.GetInterpolatedValue(prevKeyIndex, deltaTime);
-                    break;
-                default:
-                    result = prev.Value;
-                    break;
-            }
-
-=======
-                TrackInterpolationMode.Linear => DX.Vector4.Lerp(prev.Value, next.Value, deltaTime),
+                TrackInterpolationMode.Linear => Vector4.Lerp(prev.Value, next.Value, deltaTime),
                 TrackInterpolationMode.Spline => track.SplineController.GetInterpolatedValue(prevKeyIndex, deltaTime),
                 _ => prev.Value,
             };
->>>>>>> 610f01d0
             return true;
         }
 
