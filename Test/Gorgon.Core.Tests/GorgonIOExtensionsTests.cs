--- conflicted
+++ resolved
@@ -559,7 +559,6 @@
     }
 
     [TestMethod]
-<<<<<<< HEAD
     public void WriteStringWritesCorrectDataLargeString()
     {
         // Arrange
@@ -594,10 +593,7 @@
     }
 
     [TestMethod]
-    public void ReadString_ThrowsIOException_WhenStreamIsAtEnd()
-=======
     public void ReadStringThrowsIOExceptionWhenStreamIsAtEnd()
->>>>>>> 3bc5f583
     {
         // Arrange
         using MemoryStream stream = new();
@@ -633,19 +629,7 @@
     }
 
     [TestMethod]
-<<<<<<< HEAD
-    public void FormatFileName_EmptyInput_ReturnsEmptyString()
-=======
-    public void FormatFileNameNullInputReturnsEmptyString()
-    {
-        string? path = null;
-        string result = path.FormatFileName();
-        Assert.AreEqual(string.Empty, result);
-    }
-
-    [TestMethod]
     public void FormatFileNameEmptyInputReturnsEmptyString()
->>>>>>> 3bc5f583
     {
         string path = string.Empty;
         string result = path.FormatFileName();
@@ -685,19 +669,7 @@
     }
 
     [TestMethod]
-<<<<<<< HEAD
-    public void FormatDirectory_EmptyInput_ReturnsEmptyString()
-=======
-    public void FormatDirectoryNullInputReturnsEmptyString()
-    {
-        string? path = null;
-        string result = path.FormatDirectory(Path.DirectorySeparatorChar);
-        Assert.AreEqual(string.Empty, result);
-    }
-
-    [TestMethod]
     public void FormatDirectoryEmptyInputReturnsEmptyString()
->>>>>>> 3bc5f583
     {
         string path = string.Empty;
         string result = path.FormatDirectory(Path.DirectorySeparatorChar);
@@ -737,19 +709,7 @@
     }
 
     [TestMethod]
-<<<<<<< HEAD
-    public void FormatDirectory_EmptyInput_AltSeparator_ReturnsEmptyString()
-=======
-    public void FormatDirectoryNullInputAltSeparatorReturnsEmptyString()
-    {
-        string? path = null;
-        string result = path.FormatDirectory(Path.AltDirectorySeparatorChar);
-        Assert.AreEqual(string.Empty, result);
-    }
-
-    [TestMethod]
     public void FormatDirectoryEmptyInputAltSeparatorReturnsEmptyString()
->>>>>>> 3bc5f583
     {
         string path = string.Empty;
         string result = path.FormatDirectory(Path.AltDirectorySeparatorChar);
@@ -789,19 +749,7 @@
     }
 
     [TestMethod]
-<<<<<<< HEAD
-    public void FormatPathPart_EmptyInput_ReturnsEmptyString()
-=======
-    public void FormatPathPartNullInputReturnsEmptyString()
-    {
-        string? path = null;
-        string result = path.FormatPathPart();
-        Assert.AreEqual(string.Empty, result);
-    }
-
-    [TestMethod]
     public void FormatPathPartEmptyInputReturnsEmptyString()
->>>>>>> 3bc5f583
     {
         string path = string.Empty;
         string result = path.FormatPathPart();
@@ -833,19 +781,7 @@
     }
 
     [TestMethod]
-<<<<<<< HEAD
-    public void GetPathParts_EmptyInput_ReturnsEmptyArray()
-=======
-    public void GetPathPartsNullInputReturnsEmptyArray()
-    {
-        string? path = null;
-        string[] result = path.GetPathParts(Path.DirectorySeparatorChar);
-        Assert.AreEqual(0, result.Length);
-    }
-
-    [TestMethod]
     public void GetPathPartsEmptyInputReturnsEmptyArray()
->>>>>>> 3bc5f583
     {
         string path = string.Empty;
         string[] result = path.GetPathParts(Path.DirectorySeparatorChar);
@@ -869,11 +805,7 @@
     }
 
     [TestMethod]
-<<<<<<< HEAD
-    public void FormatPath_EmptyInput_ReturnsEmptyString()
-=======
-    public void FormatPathNullInputReturnsEmptyString()
->>>>>>> 3bc5f583
+    public void FormatPathEmptyInputReturnsEmptyString()
     {
         string path = string.Empty;
         string result = path.FormatPath(Path.DirectorySeparatorChar);
@@ -881,11 +813,7 @@
     }
 
     [TestMethod]
-<<<<<<< HEAD
     public void FormatPathWithoutDirectoryName()
-=======
-    public void FormatPathEmptyInputReturnsEmptyString()
->>>>>>> 3bc5f583
     {
         string path = @"file.txt";
         string result = path.FormatPath(Path.DirectorySeparatorChar);
