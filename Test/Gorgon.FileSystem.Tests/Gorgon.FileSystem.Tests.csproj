--- conflicted
+++ resolved
@@ -20,11 +20,7 @@
     <PackageReference Include="Microsoft.NET.Test.Sdk" Version="17.11.0" />
     <PackageReference Include="Moq" Version="4.20.70" />
     <PackageReference Include="MSTest.TestFramework" Version="3.5.2" />
-<<<<<<< HEAD
-    <PackageReference Include="MSTest.TestAdapter" Version="3.5.1" />
-=======
     <PackageReference Include="MSTest.TestAdapter" Version="3.5.2" />
->>>>>>> cd53db79
     <PackageReference Include="coverlet.collector" Version="6.0.2">
       <PrivateAssets>all</PrivateAssets>
       <IncludeAssets>runtime; build; native; contentfiles; analyzers; buildtransitive</IncludeAssets>
