﻿<?xml version="1.0" encoding="utf-8"?>
<Project Sdk="Microsoft.NET.Sdk">
  <PropertyGroup>
    <OutputType>WinExe</OutputType>
    <TargetFramework>net8.0-windows</TargetFramework>
    <ForceDesignerDpiUnaware>true</ForceDesignerDpiUnaware>
    <ApplicationIcon>Gorgon2.ico</ApplicationIcon>
    <Version>4.0.0</Version>
    <Authors>Michael Winsor</Authors>
    <Company>Tape_Worm</Company>
    <Product>Gorgon</Product>
    <Description>An example showing how to interoperate Gorgon with Avalonia.</Description>
    <Copyright>(C)opyright Tape_Worm, 2023</Copyright>
    <PackageLicenseFile>
    </PackageLicenseFile>
    <PackageProjectUrl>https://www.tape-worm.net</PackageProjectUrl>


    <RepositoryUrl>https://github.com/Tape-Worm/Gorgon</RepositoryUrl>
    <RepositoryType>Git</RepositoryType>
    <PackageTags>C#, .NET Framework, Direct 3D, SharpDX, Winforms</PackageTags>
    <EnableNETAnalyzers>false</EnableNETAnalyzers>
    <RootNamespace>Gorgon.Examples</RootNamespace>
    <NeutralLanguage>
    </NeutralLanguage>
    <PackageLicenseExpression>MIT</PackageLicenseExpression>
    
    <StartupObject>
    </StartupObject>
    <SignAssembly>false</SignAssembly>
    <AssemblyOriginatorKeyFile>
    </AssemblyOriginatorKeyFile>
    <DelaySign>false</DelaySign>
    <ImplicitUsings>enable</ImplicitUsings>
    <AssemblyVersion>4.0.0.0</AssemblyVersion>
    <FileVersion>4.0.0.0</FileVersion>
  </PropertyGroup>
  <PropertyGroup>
    <EmbeddedResourceUseDependentUponConvention>true</EmbeddedResourceUseDependentUponConvention>
  </PropertyGroup>
  <PropertyGroup Condition="'$(Configuration)|$(Platform)'=='Debug|AnyCPU'">
    <PlatformTarget>AnyCPU</PlatformTarget>
    <DebugType>full</DebugType>
    <DebugSymbols>true</DebugSymbols>
    <AllowUnsafeBlocks>false</AllowUnsafeBlocks>
  </PropertyGroup>
  <PropertyGroup Condition="'$(Configuration)|$(Platform)'=='Release|AnyCPU'">
    <PlatformTarget>AnyCPU</PlatformTarget>
    <AllowUnsafeBlocks>false</AllowUnsafeBlocks>
  </PropertyGroup>
  <ItemGroup>
    <Folder Include="Properties\" />
  </ItemGroup>
  <ItemGroup>
    <PackageReference Include="Avalonia" Version="11.1.2" />
<<<<<<< HEAD
    <PackageReference Include="Avalonia.Desktop" Version="11.1.1" />
    <PackageReference Include="Avalonia.Diagnostics" Version="11.1.2" />
    <PackageReference Include="Avalonia.Markup.Xaml.Loader" Version="11.1.1" />
    <PackageReference Include="Avalonia.Native" Version="11.1.1" />
    <PackageReference Include="Avalonia.Themes.Fluent" Version="11.1.1" />
=======
    <PackageReference Include="Avalonia.Desktop" Version="11.1.2" />
    <PackageReference Include="Avalonia.Diagnostics" Version="11.1.2" />
    <PackageReference Include="Avalonia.Markup.Xaml.Loader" Version="11.1.2" />
    <PackageReference Include="Avalonia.Native" Version="11.1.2" />
    <PackageReference Include="Avalonia.Themes.Fluent" Version="11.1.2" />
>>>>>>> 0341dc08
    <PackageReference Include="SharpDX.Mathematics" Version="4.2.0" />
  </ItemGroup>
  <ItemGroup>
    <AvaloniaResource Include="Gorgon2.ico" />
  </ItemGroup>
  <ItemGroup>
    <ProjectReference Include="..\..\..\Gorgon\Gorgon.Graphics.Avalonia\Gorgon.Graphics.Avalonia.csproj" />
    <ProjectReference Include="..\..\ExamplesCommon\ExamplesCommon.csproj" />
  </ItemGroup>
  <ItemGroup>
    <Compile Update="Properties\Resources.Designer.cs">
      <DesignTime>True</DesignTime>
      <AutoGen>True</AutoGen>
      <DependentUpon>Resources.resx</DependentUpon>
    </Compile>
  </ItemGroup>
  <ItemGroup>
    <EmbeddedResource Update="Properties\Resources.resx">
      <Generator>ResXFileCodeGenerator</Generator>
      <LastGenOutput>Resources.Designer.cs</LastGenOutput>
    </EmbeddedResource>
  </ItemGroup>
  <ItemGroup>
    <None Update="appsettings.json">
      <CopyToOutputDirectory>PreserveNewest</CopyToOutputDirectory>
    </None>
  </ItemGroup>
</Project><|MERGE_RESOLUTION|>--- conflicted
+++ resolved
@@ -53,19 +53,11 @@
   </ItemGroup>
   <ItemGroup>
     <PackageReference Include="Avalonia" Version="11.1.2" />
-<<<<<<< HEAD
-    <PackageReference Include="Avalonia.Desktop" Version="11.1.1" />
-    <PackageReference Include="Avalonia.Diagnostics" Version="11.1.2" />
-    <PackageReference Include="Avalonia.Markup.Xaml.Loader" Version="11.1.1" />
-    <PackageReference Include="Avalonia.Native" Version="11.1.1" />
-    <PackageReference Include="Avalonia.Themes.Fluent" Version="11.1.1" />
-=======
     <PackageReference Include="Avalonia.Desktop" Version="11.1.2" />
     <PackageReference Include="Avalonia.Diagnostics" Version="11.1.2" />
     <PackageReference Include="Avalonia.Markup.Xaml.Loader" Version="11.1.2" />
     <PackageReference Include="Avalonia.Native" Version="11.1.2" />
     <PackageReference Include="Avalonia.Themes.Fluent" Version="11.1.2" />
->>>>>>> 0341dc08
     <PackageReference Include="SharpDX.Mathematics" Version="4.2.0" />
   </ItemGroup>
   <ItemGroup>
