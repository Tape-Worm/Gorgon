--- conflicted
+++ resolved
@@ -45,11 +45,7 @@
         private Vector3 _rotation = Vector3.Zero;
 
         // Scale of the triangle.
-<<<<<<< HEAD
-        private Vector3 _scale = new Vector3(1);
-=======
-        private DX.Vector3 _scale = new(1);
->>>>>>> 610f01d0
+        private Vector3 _scale = new(1);
 
         // Cached position matrix.
         private Matrix4x4 _posMatrix = Matrix4x4.Identity;
