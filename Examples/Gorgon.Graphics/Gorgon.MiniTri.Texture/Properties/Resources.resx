--- conflicted
+++ resolved
@@ -133,11 +133,7 @@
 // This is a combination of a World transform (the position, scale and rotation of a vertex mesh), View transform (the camera position, 
 // scale, and rotation), and the Projection transform (transforms 3D space into 2D space).
 // 
-<<<<<<< HEAD
-// This is a 4x4 SharpMatrix4x4 on the C# side, and is transferred via a constant buffer.
-=======
-// This is a 4x4 SharpDX.Matrix on the C# side, and is transferred via a constant buffer.
->>>>>>> 83f17c43
+// This is a Matrix4x4 on the C# side, and is transferred via a constant buffer.
 cbuffer WorldViewProjection : register(b0)
 {
 	float4x4 WVP;
