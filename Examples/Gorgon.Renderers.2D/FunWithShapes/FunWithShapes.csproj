--- conflicted
+++ resolved
@@ -56,13 +56,9 @@
   <ItemGroup>
     <ProjectReference Include="..\..\ExamplesCommon\ExamplesCommon.csproj" />
   </ItemGroup>
-<<<<<<< HEAD
-
-=======
   <ItemGroup>
     <None Update="appsettings.json">
       <CopyToOutputDirectory>PreserveNewest</CopyToOutputDirectory>
     </None>
   </ItemGroup>
->>>>>>> 809ac26d
 </Project>