﻿#region MIT
// 
// Gorgon.
// Copyright (C) 2018 Michael Winsor
// 
// Permission is hereby granted, free of charge, to any person obtaining a copy
// of this software and associated documentation files (the "Software"), to deal
// in the Software without restriction, including without limitation the rights
// to use, copy, modify, merge, publish, distribute, sublicense, and/or sell
// copies of the Software, and to permit persons to whom the Software is
// furnished to do so, subject to the following conditions:
// 
// The above copyright notice and this permission notice shall be included in
// all copies or substantial portions of the Software.
// 
// THE SOFTWARE IS PROVIDED "AS IS", WITHOUT WARRANTY OF ANY KIND, EXPRESS OR
// FITNESS FOR A PARTICULAR PURPOSE AND NONINFRINGEMENT. IN NO EVENT SHALL THE
// AUTHORS OR COPYRIGHT HOLDERS BE LIABLE FOR ANY CLAIM, DAMAGES OR OTHER
// LIABILITY, WHETHER IN AN ACTION OF CONTRACT, TORT OR OTHERWISE, ARISING FROM,
// OUT OF OR IN CONNECTION WITH THE SOFTWARE OR THE USE OR OTHER DEALINGS IN
// THE SOFTWARE.
// 
// Created: August 26, 2018 5:37:32 PM
// 
#endregion

using System;
using System.Diagnostics;
using System.Drawing;
using System.IO;
using System.Text;
using System.Threading;
using System.Threading.Tasks;
using System.Windows.Forms;
using Gorgon.Plugins;
using Gorgon.Diagnostics;
using Gorgon.Editor.ProjectData;
using Gorgon.Editor.Properties;
using Gorgon.Editor.Rendering;
using Gorgon.Editor.Services;
using Gorgon.Editor.ViewModels;
using Gorgon.IO;
using Gorgon.Math;
using Gorgon.UI;
using Newtonsoft.Json;
using DX = SharpDX;
using Exception = System.Exception;
using Gorgon.Editor.Properties;
using Gorgon.IO.Providers;
using System.Collections.Generic;

namespace Gorgon.Editor
{
    /// <summary>
    /// Bootstrap functionality for the application.
    /// </summary>
    internal class Boot
        : ApplicationContext
    {
        #region Variables.
        // Splash screen.
        private FormSplash _splash;
        // The main application form.
        private FormMain _mainForm;
        // Our context for rendering with Gorgon.
        private GraphicsContext _graphicsContext;
        // The application settings.
        private EditorSettings _settings;
        // The project manager for the application.
        private ProjectManager _projectManager;
        // The cache for plugin assemblies.
        private GorgonMefPluginCache _pluginCache;        
        #endregion

        #region Properties.

        #endregion

        #region Methods.
        /// <summary>Releases the unmanaged resources used by the <see cref="T:System.Windows.Forms.ApplicationContext" /> and optionally releases the managed resources.</summary>
        /// <param name="disposing">
        /// <see langword="true" /> to release both managed and unmanaged resources; <see langword="false" /> to release only unmanaged resources. </param>
        protected override void Dispose(bool disposing)
        {
            GraphicsContext context = Interlocked.Exchange(ref _graphicsContext, null);
            GorgonMefPluginCache pluginCache = Interlocked.Exchange(ref _pluginCache, null);
            FormMain mainForm = Interlocked.Exchange(ref _mainForm, null);
            FormSplash splash = Interlocked.Exchange(ref _splash, null);

            context?.Dispose();
            pluginCache?.Dispose();
            mainForm?.Dispose();
            splash?.Dispose();

            base.Dispose(disposing);
        }

        /// <summary>
        /// Function to show the splash screen for our application boot up procedure.
        /// </summary>
        private async Task ShowSplashAsync()
        {
            _splash = new FormSplash();
            _splash.Show();
            await _splash.FadeAsync(true, 16);
        }

        /// <summary>
        /// Function to hide the splash screen.
        /// </summary>
        private async Task HideSplashAsync()
        {
            if (_splash == null)
            {
                return;
            }

            await _splash.FadeAsync(false, 16);

            _splash.Dispose();
            _splash = null;
        }

        /// <summary>
        /// Function to load the application settings.
        /// </summary>
        /// <returns>The settings for the application.</returns>
        private EditorSettings LoadSettings()
        {
#if DEBUG
            var settingsFile = new FileInfo(Path.Combine(Program.ApplicationUserDirectory.FullName, "Gorgon.Editor.Settings.DEBUG.json"));
#else
            var settingsFile = new FileInfo(Path.Combine(Program.ApplicationUserDirectory.FullName, "Gorgon.Editor.Settings.json"));
#endif
            EditorSettings result = null;

            _splash.InfoText = "Loading application settings...";

            var defaultSize = new Size(1280.Min(Screen.PrimaryScreen.WorkingArea.Width), 800.Min(Screen.PrimaryScreen.WorkingArea.Height));
            var defaultLocation = new Point((Screen.PrimaryScreen.WorkingArea.Width / 2) - (defaultSize.Width / 2) + Screen.PrimaryScreen.WorkingArea.X,
                                              (Screen.PrimaryScreen.WorkingArea.Height / 2) - (defaultSize.Height / 2) + Screen.PrimaryScreen.WorkingArea.Y);
            
            EditorSettings CreateEditorSettings()
            {
                return new EditorSettings
                {
                    WindowBounds = new DX.Rectangle(defaultLocation.X,
                                                           defaultLocation.Y,
                                                           defaultSize.Width,
                                                           defaultSize.Height),
                    WindowState = FormWindowState.Maximized,
                    PluginPath = Path.Combine(GorgonApplication.StartupPath.FullName, "Plugins").FormatDirectory(Path.DirectorySeparatorChar),
                    LastOpenSavePath = Environment.GetFolderPath(Environment.SpecialFolder.MyDocuments).FormatDirectory(Path.DirectorySeparatorChar)
                };
            }

            if (!settingsFile.Exists)
            {
                Program.Log.Print($"Settings file '{settingsFile.FullName}' does not exist. Using new settings.", LoggingLevel.Intermediate);
            }
            else
            {
                StreamReader reader = null;

                try
                {
                    Program.Log.Print($"Loading application settings from '{settingsFile.FullName}'", LoggingLevel.Intermediate);
                    reader = new StreamReader(settingsFile.FullName, Encoding.UTF8, true);
                    result = JsonConvert.DeserializeObject<EditorSettings>(reader.ReadToEnd());
                    Program.Log.Print("Application settings loaded.", LoggingLevel.Intermediate);
                }
                catch (IOException ioex)
                {
                    Program.Log.Print($"Failed to load settings from '{settingsFile.FullName}'. Using fresh settings.", LoggingLevel.Intermediate);
                    Program.Log.LogException(ioex);
                    result = CreateEditorSettings();
                }
                finally
                {
                    reader?.Dispose();
                }
            }

            if (result == null)
            {
                result = CreateEditorSettings();
            }

            if (string.IsNullOrWhiteSpace(result.PluginPath))
            {
                result.PluginPath = Path.Combine(GorgonApplication.StartupPath.FullName, "Plugins").FormatDirectory(Path.DirectorySeparatorChar);
            }

            var pluginPath = new DirectoryInfo(result.PluginPath);

            if (!pluginPath.Exists)
            {
                pluginPath.Create();
            }

            if (string.IsNullOrWhiteSpace(result.LastOpenSavePath))
            {
                result.LastOpenSavePath = Environment.GetFolderPath(Environment.SpecialFolder.MyDocuments).FormatDirectory(Path.DirectorySeparatorChar);
            }

            var lastOpenSavePath = new DirectoryInfo(result.LastOpenSavePath);

            if (!lastOpenSavePath.Exists)
            {
                result.LastOpenSavePath = Environment.GetFolderPath(Environment.SpecialFolder.MyDocuments).FormatDirectory(Path.DirectorySeparatorChar);
            }

            // If we're not on one of the screens, then default to the main screen.
            if (result.WindowBounds != null)
            {
                var rect = new Rectangle(result.WindowBounds.Value.X,
                                         result.WindowBounds.Value.Y,
                                         result.WindowBounds.Value.Width,
                                         result.WindowBounds.Value.Height);
#pragma warning disable IDE0007 // Use implicit type (how the hell is this explicit Microsoft??  For all I know, this could be returning an IntPtr to a monitor handle!)
                Screen onScreen = Screen.FromRectangle(rect);
#pragma warning restore IDE0007 // Use implicit type

                // If we detected that we're on the primary screen (meaning we aren't on any of the others), but we don't intersect with the working area,
                // then we need to reset.
                // Shrink the target rect so that we can ensure won't just get a sliver of the window.
                rect.Inflate(-50, -50);
                if ((onScreen == Screen.PrimaryScreen) && (!onScreen.WorkingArea.IntersectsWith(rect)))
                {
                    result.WindowBounds = new DX.Rectangle(defaultLocation.X,
                                                           defaultLocation.Y,
                                                           defaultSize.Width,
                                                           defaultSize.Height);
                }
            }
            else
            {
                result.WindowBounds = new DX.Rectangle(defaultLocation.X,
                                                       defaultLocation.Y,
                                                       defaultSize.Width,
                                                       defaultSize.Height);
            }

            return result;
        }

        /// <summary>
        /// Function to persist the settings back to the file system.
        /// </summary>
        private void PersistSettings()
        {
            StreamWriter writer = null;
#if DEBUG
            var settingsFile = new FileInfo(Path.Combine(Program.ApplicationUserDirectory.FullName, $"Gorgon.Editor.Settings.DEBUG.json"));
#else
            var settingsFile = new FileInfo(Path.Combine(Program.ApplicationUserDirectory.FullName, $"Gorgon.Editor.Settings.json"));
#endif

            try
            {
                // Do not capture the window state if we're minimized, that way lies madness.
                if (_mainForm.WindowState != FormWindowState.Minimized)
                {
                    if (_mainForm.WindowState != FormWindowState.Maximized)
                    {
                        _settings.WindowBounds = new DX.Rectangle(_mainForm.Location.X,
                                                                  _mainForm.Location.Y,
                                                                  _mainForm.Size.Width,
                                                                  _mainForm.Size.Height);
                    }
                    else
                    {
                        _settings.WindowBounds = new DX.Rectangle(_mainForm.RestoreBounds.X,
                                                                  _mainForm.RestoreBounds.Y,
                                                                  _mainForm.RestoreBounds.Width,
                                                                  _mainForm.RestoreBounds.Height);
                    }

                    _settings.WindowState = _mainForm.WindowState;
                }

                writer = new StreamWriter(settingsFile.FullName, false, Encoding.UTF8);
                writer.Write(JsonConvert.SerializeObject(_settings));
            }
            catch (Exception ex)
            {
                Debug.Print($"Error saving settings.\n{ex.Message}");
            }
            finally
            {
                writer?.Dispose();
            }
        }

        /// <summary>
<<<<<<< HEAD
        /// Function to load any plugins used to import or export files.
        /// </summary>
        /// <returns>A file system provider management interface.</returns>
        private FileSystemProviders LoadFileSystemPlugins()
        {
            var fileSystemPlugInsDir = new DirectoryInfo(Path.Combine(_settings.PluginPath, "Filesystem"));
            IGorgonPluginService plugins = null;
            var result = new FileSystemProviders();

            try
            {
                _splash.InfoText = Resources.GOREDIT_TEXT_LOADING_FILESYSTEM_PLUGINS;

                // If the directory does not exist, then we have no plugins to load.
                if (!fileSystemPlugInsDir.Exists)
                {
                    fileSystemPlugInsDir.Create();
                    return result;
                }

                _pluginCache.LoadPluginAssemblies(fileSystemPlugInsDir.FullName, "*.dll");
                plugins = new GorgonMefPluginService(_pluginCache, Program.Log);

                IReadOnlyList<GorgonFileSystemProvider> providers = plugins.GetPlugins<GorgonFileSystemProvider>();
                                
                result.AddReaders(providers);

                return result;
            }
            catch (Exception ex)
            {
                Program.Log.LogException(ex);
                GorgonDialogs.ErrorBox(_splash, Resources.GOREDIT_ERR_LOADING_PLUGINS, Resources.GOREDIT_ERR_ERROR, ex);
            }

            return result;
=======
        /// Function to bring up a dialog to allow the user to select a workspace location directory.
        /// </summary>
        /// <param name="initialDirectory">The initial directory.</param>
        /// <param name="tester">The tester for the work space directory.</param>
        /// <returns>The directory if selected, or <b>null</b> if canceled.</returns>
        private DirectoryInfo LocateWorkspaceDirectory(DirectoryInfo initialDirectory, IWorkspaceTester tester)
        {
            using (var locator = new FormWorkspaceLocator
            {
                CurrentDirectory = new DirectoryInfo(Environment.GetFolderPath(Environment.SpecialFolder.MyDocuments)),
                Size = new Size(1000, 600)
            })
            {
                DirectoryInfo result = null;

                Cursor.Current = Cursors.Default;

                do
                {
                    if (locator.ShowDialog(_splash) == DialogResult.Cancel)
                    {
                        return null;
                    }

                    Cursor.Current = Cursors.WaitCursor;
                    (bool acceptable, string reason) = tester.TestForAccessibility(locator.CurrentDirectory);

                    if (!acceptable)
                    {
                        GorgonDialogs.ErrorBox(_splash, reason);
                        locator.CurrentDirectory = locator.CurrentDirectory;
                    }
                    else
                    {
                        result = locator.CurrentDirectory;
                    }
                } while (result == null);

                return result;
            }            
        }

        /// <summary>
        /// Function to retrieve the workspace directory.
        /// </summary>
        /// <returns>The directory for the work space.</returns>
        private DirectoryInfo GetWorkspaceDirectory()
        {
            // Get the workspace directory.
            _splash.InfoText = Resources.GOREDIT_TEXT_CONFIGURE_WORKSPACE;

            IWorkspaceTester workspaceTest = new WorkspaceTester(_projectManager);
            DirectoryInfo workspaceDir = null;

            // If we haven't configured yet, then prompt and let the user pick a new place.
            if (string.IsNullOrWhiteSpace(_settings.LastWorkSpacePath))
            {
                Program.Log.Print($"No workspace is present. Prompting user to select a new one.", LoggingLevel.Simple);
                if (GorgonDialogs.ConfirmBox(_splash, Resources.GOREDIT_CONFIRM_NEED_WORKSPACE) == ConfirmationResult.No)
                {
                    return null;
                }

                workspaceDir = LocateWorkspaceDirectory(new DirectoryInfo(Environment.GetFolderPath(Environment.SpecialFolder.MyDocuments)), workspaceTest);

                // User canceled, exit the app.
                if (workspaceDir == null)
                {
                    Program.Log.Print($"User canceled workspace selection.", LoggingLevel.Verbose);
                    return null;
                }

                Cursor.Current = Cursors.WaitCursor;

                Program.Log.Print($"The directory '{workspaceDir.FullName}' is now the application workspace directory.", LoggingLevel.Simple);
                _settings.LastWorkSpacePath = workspaceDir.FullName.FormatDirectory(Path.DirectorySeparatorChar);
                return workspaceDir;
            }

            // Test the last known workspace, and prompt the user if there's a problem.
            workspaceDir = new DirectoryInfo(_settings.LastWorkSpacePath);
            (bool acceptable, string reason) = workspaceTest.TestForAccessibility(workspaceDir);

            if (!acceptable)
            {
                Program.Log.Print($"ERROR: The previously selected work space '{workspaceDir.FullName}' is not acceptable because: '{reason}'.", LoggingLevel.Simple);

                GorgonDialogs.ErrorBox(_splash, string.Format(Resources.GOREDIT_ERR_CANNOT_USE_WORKSPACE, workspaceDir.FullName, reason));

                workspaceDir = LocateWorkspaceDirectory(workspaceDir, workspaceTest);

                if (workspaceDir == null)
                {
                    Program.Log.Print($"User canceled workspace selection.", LoggingLevel.Verbose);
                    return null;
                }
            }

            Cursor.Current = Cursors.WaitCursor;

            Program.Log.Print($"The path '{workspaceDir.FullName}' will be used as the default workspace path.", LoggingLevel.Simple);

            if (!workspaceDir.Exists)
            {
                workspaceDir.Create();
                workspaceDir.Refresh();
            }            

            return workspaceDir;
>>>>>>> 212fee7f
        }

        /// <summary>
        /// Function to perform the boot strapping operation.
        /// </summary>
        /// <returns>The main application window.</returns>
        public async void BootStrap()
        {
            try
            {
                // Get our initial context.
                SynchronizationContext.SetSynchronizationContext(new WindowsFormsSynchronizationContext());

                Program.Log.Print("Booting application...", LoggingLevel.All);

                Cursor.Current = Cursors.WaitCursor;

                await ShowSplashAsync();

                _pluginCache = new GorgonMefPluginCache(Program.Log);
                _graphicsContext = GraphicsContext.Create(Program.Log);

                // Get any application settings we might have.
                _settings = LoadSettings();

                // Load our file system import/export plugins.
                FileSystemProviders fileSystemProviders = LoadFileSystemPlugins();

                // Create the project manager for the application
                _projectManager = new ProjectManager();

                Debug.Assert(_settings.WindowBounds != null, "Window bounds should not be null.");

                DirectoryInfo workspaceDir = GetWorkspaceDirectory();

                // If we didn't get a workspace directory, then leave.
                if (workspaceDir == null)
                {
                    GorgonApplication.Quit();
                    return;
                }
                
                _mainForm = new FormMain
                            {
                                Location = new Point(_settings.WindowBounds.Value.X, _settings.WindowBounds.Value.Y),
                                Size = new Size(_settings.WindowBounds.Value.Width, _settings.WindowBounds.Value.Height),
                                WindowState = FormWindowState.Normal
                            };
                Program.Log.Print("Applying theme to main window...", LoggingLevel.Verbose);
                _mainForm.LoadTheme();
                _mainForm.FormClosing += (sender, args) => PersistSettings();

                await HideSplashAsync();

                MainForm = _mainForm;

                var factory = new ViewModelFactory(_settings,
<<<<<<< HEAD
                                                   fileSystemProviders,
=======
                                                   _graphicsContext,
>>>>>>> 212fee7f
                                                   _projectManager,
                                                   new MessageBoxService(),
                                                   new WaitCursorBusyState(),
                                                   new ClipboardService());

                _mainForm.SetDataContext(factory.CreateMainViewModel(workspaceDir));
                _mainForm.Show();
                _mainForm.WindowState = _settings.WindowState;                
            }
            finally
            {
                Cursor.Current = Cursors.Default;
            }
        }
        #endregion
    }
}<|MERGE_RESOLUTION|>--- conflicted
+++ resolved
@@ -293,7 +293,6 @@
         }
 
         /// <summary>
-<<<<<<< HEAD
         /// Function to load any plugins used to import or export files.
         /// </summary>
         /// <returns>A file system provider management interface.</returns>
@@ -330,7 +329,9 @@
             }
 
             return result;
-=======
+        }
+
+        /// <summary>
         /// Function to bring up a dialog to allow the user to select a workspace location directory.
         /// </summary>
         /// <param name="initialDirectory">The initial directory.</param>
@@ -440,7 +441,6 @@
             }            
 
             return workspaceDir;
->>>>>>> 212fee7f
         }
 
         /// <summary>
@@ -498,11 +498,8 @@
                 MainForm = _mainForm;
 
                 var factory = new ViewModelFactory(_settings,
-<<<<<<< HEAD
+                                                   _graphicsContext,
                                                    fileSystemProviders,
-=======
-                                                   _graphicsContext,
->>>>>>> 212fee7f
                                                    _projectManager,
                                                    new MessageBoxService(),
                                                    new WaitCursorBusyState(),
