﻿#region MIT
// 
// Gorgon.
// Copyright (C) 2018 Michael Winsor
// 
// Permission is hereby granted, free of charge, to any person obtaining a copy
// of this software and associated documentation files (the "Software"), to deal
// in the Software without restriction, including without limitation the rights
// to use, copy, modify, merge, publish, distribute, sublicense, and/or sell
// copies of the Software, and to permit persons to whom the Software is
// furnished to do so, subject to the following conditions:
// 
// The above copyright notice and this permission notice shall be included in
// all copies or substantial portions of the Software.
// 
// THE SOFTWARE IS PROVIDED "AS IS", WITHOUT WARRANTY OF ANY KIND, EXPRESS OR
// FITNESS FOR A PARTICULAR PURPOSE AND NONINFRINGEMENT. IN NO EVENT SHALL THE
// AUTHORS OR COPYRIGHT HOLDERS BE LIABLE FOR ANY CLAIM, DAMAGES OR OTHER
// LIABILITY, WHETHER IN AN ACTION OF CONTRACT, TORT OR OTHERWISE, ARISING FROM,
// OUT OF OR IN CONNECTION WITH THE SOFTWARE OR THE USE OR OTHER DEALINGS IN
// THE SOFTWARE.
// 
// Created: September 17, 2018 8:07:42 AM
// 
#endregion

using System;
using System.Collections.Generic;
using System.Linq;
using System.Text;
using System.Threading.Tasks;
using Gorgon.Editor.Metadata;
using Gorgon.Editor.ProjectData;
using Gorgon.Editor.Services;
using Gorgon.Editor.UI;

namespace Gorgon.Editor.ViewModels
{
    /// <summary>
    /// Parameters used for injection on the <see cref="Main"/> view model.
    /// </summary>
    internal class MainParameters
        : ViewModelCommonParameters
    {
        /// <summary>
        /// Property to return the new project view model.
        /// </summary>
        public IStageNewVm NewProject
        {
            get;
        }

        /// <summary>
        /// Property to return the project manager used to manage a project.
        /// </summary>
        public IProjectManager ProjectManager
        {
            get;
        }

        /// <summary>
        /// Property to return the dialog for opening projects.
        /// </summary>
        public IEditorFileDialogService OpenDialog
        {
            get;
        }

        /// <summary>
        /// Initializes a new instance of the <see cref="MainParameters"/> class.
        /// </summary>
        /// <param name="settings">The settings for the application.</param>
        /// <param name="projectManager">The project manager for the application.</param>
        /// <param name="newProject">The new project view model.</param>
        /// <param name="viewModelFactory">The view model factory for creating view models.</param>
        /// <param name="openDialog">A dialog service used for opening files.</param>
        /// <param name="messageDisplay">The message display service to use.</param>
        /// <param name="busyService">The busy state service to use.</param>
        /// <exception cref="ArgumentNullException">Thrown when any of the parameters are <b>null</b>.</exception>
<<<<<<< HEAD
        public MainParameters(EditorSettings settings, IProjectManager projectManager, INewProject newProject, ViewModelFactory viewModelFactory, IEditorFileDialogService openDialog, IMessageDisplayService messageDisplay, IBusyStateService busyService)
=======
        public MainParameters(IProjectManager projectManager, IStageNewVm newProject, ViewModelFactory viewModelFactory, IMessageDisplayService messageDisplay, IBusyStateService busyService)
>>>>>>> 212fee7f
            : base(viewModelFactory, messageDisplay, busyService)
        {
            Settings = settings ?? throw new ArgumentNullException(nameof(settings));
            OpenDialog = openDialog ?? throw new ArgumentNullException(nameof(openDialog));
            ProjectManager = projectManager ?? throw new ArgumentNullException(nameof(projectManager));
            NewProject = newProject ?? throw new ArgumentNullException(nameof(newProject));
        }
    }
}<|MERGE_RESOLUTION|>--- conflicted
+++ resolved
@@ -77,11 +77,7 @@
         /// <param name="messageDisplay">The message display service to use.</param>
         /// <param name="busyService">The busy state service to use.</param>
         /// <exception cref="ArgumentNullException">Thrown when any of the parameters are <b>null</b>.</exception>
-<<<<<<< HEAD
-        public MainParameters(EditorSettings settings, IProjectManager projectManager, INewProject newProject, ViewModelFactory viewModelFactory, IEditorFileDialogService openDialog, IMessageDisplayService messageDisplay, IBusyStateService busyService)
-=======
-        public MainParameters(IProjectManager projectManager, IStageNewVm newProject, ViewModelFactory viewModelFactory, IMessageDisplayService messageDisplay, IBusyStateService busyService)
->>>>>>> 212fee7f
+        public MainParameters(EditorSettings settings, IProjectManager projectManager, IStageNewVm newProject, ViewModelFactory viewModelFactory, IEditorFileDialogService openDialog, IMessageDisplayService messageDisplay, IBusyStateService busyService)
             : base(viewModelFactory, messageDisplay, busyService)
         {
             Settings = settings ?? throw new ArgumentNullException(nameof(settings));
