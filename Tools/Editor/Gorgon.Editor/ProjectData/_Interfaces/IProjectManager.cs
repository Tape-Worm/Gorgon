﻿#region MIT
// 
// Gorgon.
// Copyright (C) 2018 Michael Winsor
// 
// Permission is hereby granted, free of charge, to any person obtaining a copy
// of this software and associated documentation files (the "Software"), to deal
// in the Software without restriction, including without limitation the rights
// to use, copy, modify, merge, publish, distribute, sublicense, and/or sell
// copies of the Software, and to permit persons to whom the Software is
// furnished to do so, subject to the following conditions:
// 
// The above copyright notice and this permission notice shall be included in
// all copies or substantial portions of the Software.
// 
// THE SOFTWARE IS PROVIDED "AS IS", WITHOUT WARRANTY OF ANY KIND, EXPRESS OR
// FITNESS FOR A PARTICULAR PURPOSE AND NONINFRINGEMENT. IN NO EVENT SHALL THE
// AUTHORS OR COPYRIGHT HOLDERS BE LIABLE FOR ANY CLAIM, DAMAGES OR OTHER
// LIABILITY, WHETHER IN AN ACTION OF CONTRACT, TORT OR OTHERWISE, ARISING FROM,
// OUT OF OR IN CONNECTION WITH THE SOFTWARE OR THE USE OR OTHER DEALINGS IN
// THE SOFTWARE.
// 
// Created: September 1, 2018 9:43:22 PM
// 
#endregion

using System;
using System.IO;
using System.Threading.Tasks;
using Gorgon.Core;
using Gorgon.Editor.Services;

namespace Gorgon.Editor.ProjectData
{
    /// <summary>
    /// A project manager used to create, destroy, load and save a project.
    /// </summary>
    internal interface IProjectManager
    {
        /// <summary>
        /// Function to indicate that the selected directory already contains a project.
        /// </summary>
        /// <param name="path">The path to evaluate.</param>
        /// <returns>A flag to indicate whether a project is located in the directory, and the name of the project if there's one present.</returns>
        /// <remarks>
        /// <para>
        /// If this method returns <b>false</b>, but the <c>projectName</c> return value is populated, then an exception was thrown during the check. In this case, the <c>projectName</c> value should
        /// contain the exception error message.
        /// </para>
        /// </remarks>
        (bool hasProject, string projectName) HasProject(DirectoryInfo path);

        /// <summary>
        /// Function to create a project object.
        /// </summary>
        /// <param name="workspace">The directory used as a work space location.</param>
        /// <param name="projectName">The name of the project.</param>
        /// <returns>A new project.</returns>
        IProject CreateProject(DirectoryInfo workspace, string projectName);

        /// <summary>
<<<<<<< HEAD
        /// Function to open a project from a file on the disk.
        /// </summary>
        /// <param name="path">The path to the project file.</param>
        /// <param name="providers">The providers used to read the project file.</param>
        /// <returns>A new project.</returns>
        Task<IProject> OpenProjectAsync(string path, IFileSystemProviders providers);
=======
        /// Function to close the project and clean up its working data.
        /// </summary>
        /// <param name="project">The project to close.</param>        
        void CloseProject(IProject project);
>>>>>>> 212fee7f
    }
}<|MERGE_RESOLUTION|>--- conflicted
+++ resolved
@@ -59,18 +59,17 @@
         IProject CreateProject(DirectoryInfo workspace, string projectName);
 
         /// <summary>
-<<<<<<< HEAD
         /// Function to open a project from a file on the disk.
         /// </summary>
         /// <param name="path">The path to the project file.</param>
         /// <param name="providers">The providers used to read the project file.</param>
         /// <returns>A new project.</returns>
         Task<IProject> OpenProjectAsync(string path, IFileSystemProviders providers);
-=======
+
+        /// <summary>
         /// Function to close the project and clean up its working data.
         /// </summary>
         /// <param name="project">The project to close.</param>        
         void CloseProject(IProject project);
->>>>>>> 212fee7f
     }
 }