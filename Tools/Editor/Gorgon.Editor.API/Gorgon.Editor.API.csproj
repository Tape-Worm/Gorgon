--- conflicted
+++ resolved
@@ -1,12 +1,7 @@
 ﻿<?xml version="1.0" encoding="utf-8"?>
 <Project Sdk="Microsoft.NET.Sdk">
   <PropertyGroup>
-<<<<<<< HEAD
     <TargetFrameworks>net48;net5.0-windows</TargetFrameworks>
-=======
-    <TargetFramework>net48</TargetFramework>
-    <ApplicationIcon>Gorgon2.ico</ApplicationIcon>
->>>>>>> 83f17c43
     <UseWindowsForms>true</UseWindowsForms>
     <ApplicationIcon>Gorgon2.ico</ApplicationIcon>
     <Version>3.2.0</Version>
@@ -57,16 +52,11 @@
     <None Include="..\..\..\Gorgon\NoLiteralBugFix.ruleset" Link="NoLiteralBugFix.ruleset" />
   </ItemGroup>
   <ItemGroup>
+    <PackageReference Include="Krypton.Ribbon.Lite.Signed" Version="5.550.2103" />
     <PackageReference Include="Microsoft.SourceLink.GitHub">
       <Version>1.0.0</Version>
       <IncludeAssets>runtime; build; native; contentfiles; analyzers; buildtransitive</IncludeAssets>
       <PrivateAssets>all</PrivateAssets>
-    </PackageReference>
-    <PackageReference Include="Krypton.Ribbon.Lite">
-      <Version>5.550.2101</Version>
-    </PackageReference>
-    <PackageReference Include="Krypton.Toolkit.Lite">
-      <Version>5.550.2101</Version>
     </PackageReference>
   </ItemGroup>
   <ItemGroup>
