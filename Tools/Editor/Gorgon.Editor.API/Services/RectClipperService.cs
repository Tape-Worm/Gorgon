﻿#region MIT
// 
// Gorgon.
// Copyright (C) 2019 Michael Winsor
// 
// Permission is hereby granted, free of charge, to any person obtaining a copy
// of this software and associated documentation files (the "Software"), to deal
// in the Software without restriction, including without limitation the rights
// to use, copy, modify, merge, publish, distribute, sublicense, and/or sell
// copies of the Software, and to permit persons to whom the Software is
// furnished to do so, subject to the following conditions:
// 
// The above copyright notice and this permission notice shall be included in
// all copies or substantial portions of the Software.
// 
// THE SOFTWARE IS PROVIDED "AS IS", WITHOUT WARRANTY OF ANY KIND, EXPRESS OR
// FITNESS FOR A PARTICULAR PURPOSE AND NONINFRINGEMENT. IN NO EVENT SHALL THE
// AUTHORS OR COPYRIGHT HOLDERS BE LIABLE FOR ANY CLAIM, DAMAGES OR OTHER
// LIABILITY, WHETHER IN AN ACTION OF CONTRACT, TORT OR OTHERWISE, ARISING FROM,
// OUT OF OR IN CONNECTION WITH THE SOFTWARE OR THE USE OR OTHER DEALINGS IN
// THE SOFTWARE.
// 
// Created: March 19, 2019 2:09:29 PM
// 
#endregion

using System;
using System.Linq;
using System.Threading;
using System.Windows.Forms;
using Gorgon.Editor.Rendering;
using Gorgon.Graphics;
using Gorgon.Graphics.Core;
using Gorgon.Math;
using Gorgon.Renderers;
using Gorgon.Renderers.Cameras;
using DX = SharpDX;

namespace Gorgon.Editor.Services
{
    /// <summary>
    /// A service used to clip a rectangular area from an image.
    /// </summary>
    public class RectClipperService
        : IRectClipperService
    {
        #region Variables.
        // The clipped area.
        private DX.RectangleF _clipRect;
        // The marching ants rectangle.
        private readonly IMarchingAnts _marchingAnts;
        // The 2D renderer.
        private readonly Gorgon2D _renderer;
        // The handles for grabbing.
        private readonly RectHandle[] _handles = new RectHandle[10];
        // The currently active handle (the mouse is over it).
        private int _activeHandleIndex = -1;
        // Starting drag position.
        private DX.Vector2 _startDrag;
        // The rectangle dimensions when dragging has begun.
        private DX.RectangleF _dragRect;
        // The icon used for keyboard manual input.
        private Lazy<GorgonTexture2DView> _keyboardIcon;
        // Flag to indicate that the selection can be moved.
        private bool _allowMove = true;
        // Flag to indicate that the selection can be resized.
        private bool _allowResize = true;
        // Flag to indicate that manual input is allowed.
        private bool _showManualInput = true;
        // The mouse position in the client area of the primary rendering window.
        private DX.Vector2 _mousePosition;
        // The mouse position in local clipping space.
        private DX.Vector2 _localMousePosition;
        // The rectangle in screen coordinates.
        private DX.RectangleF _screenRect;
        // The camera for rendering.
<<<<<<< HEAD
        private GorgonCameraCommon _camera;
=======
        private GorgonOrthoCamera _camera;
>>>>>>> 809ac26d
        // Flag to indicate that the rectangle should be clipped against the boundaries.
        private bool _clipBounds = true;
        #endregion

        #region Events.
        // Event for rectangle updates.        
        private event EventHandler RectChangedEvent;

        // Event for keyboard icon click.
        private event EventHandler KeyboardIconClickedEvent;

        /// <summary>Event triggered when the keyboard icon is clicked.</summary>
        public event EventHandler KeyboardIconClicked
        {
            add
            {
                if (value == null)
                {
                    KeyboardIconClickedEvent = null;
                    return;
                }

                KeyboardIconClickedEvent += value;
            }
            remove
            {
                if (value == null)
                {
                    return;
                }

                KeyboardIconClickedEvent -= value;
            }
        }

        /// <summary>
        /// Event triggered when the rectangle coordinates have been altered.
        /// </summary>
        public event EventHandler RectChanged
        {
            add
            {
                if (value == null)
                {
                    RectChangedEvent = null;
                    return;
                }

                RectChangedEvent += value;
            }
            remove
            {
                if (value == null)
                {
                    return;
                }

                RectChangedEvent -= value;
            }
        }
        #endregion

        #region Properties.
        /// <summary>
        /// Property to set or return the camera being used.
        /// </summary>
<<<<<<< HEAD
        public GorgonCameraCommon Camera
=======
        public GorgonOrthoCamera Camera
>>>>>>> 809ac26d
        {
            get => _camera;
            set
            {
                _camera = value;
                SetupHandles();
            }
        }

        /// <summary>
        /// Property to return whether we're in the middle of a drag operation or not.
        /// </summary>
        public bool IsDragging
        {
            get;
            private set;
        }

        /// <summary>
        /// Property to set or return the boundaries for the clipping rectangle.
        /// </summary>
        public DX.RectangleF Bounds
        {
            get;
            set;
        }

        /// <summary>
        /// Property to set or return whether the selection can be moved.
        /// </summary>
        public bool AllowMove
        {
            get => _allowMove;
            set
            {
                _allowMove = value;
                SetupHandles();
            }
        }

        /// <summary>
        /// Property to set or return whether resizing is allowed.
        /// </summary>
        public bool AllowResize
        {
            get => _allowResize;
            set
            {
                _allowResize = value;
                SetupHandles();
            }
        }

        /// <summary>
        /// Property to set or return whether to show the manual input icon.
        /// </summary>
        public bool ShowManualInput
        {
            get => _showManualInput;
            set
            {
                _showManualInput = value;
                SetupHandles();
            }
        }

        /// <summary>
        /// Property to set or return whether to clip the rectangle against the boundaries provided by <see cref="Bounds"/>.
        /// </summary>
        public bool ClipAgainstBoundaries
        {
            get => _clipBounds;
            set
            {
                _clipBounds = value;
                SetupHandles();
            }
        }

        /// <summary>
        /// Property to return the rectangular region marked for clipping.
        /// </summary>
        public DX.RectangleF Rectangle
        {
            get => _clipRect;
            set
            {
                // Do nothing if the coordinates haven't changed.
                if (_clipRect.Equals(ref value))
                {
                    return;
                }

                // Flip the coordinates if needed.
                float temp;
                if (value.Width < 0)
                {
                    temp = value.Right;
                    value.Right = value.Left;
                    value.Left = temp;
                }

                if (value.Height < 0)
                {
                    temp = value.Bottom;
                    value.Bottom = value.Top;
                    value.Top = temp;
                }

                if ((_clipBounds) && (!Bounds.IsEmpty))
                {
                    Bounds.Contains(ref value, out bool contains);

                    if (!contains)
                    {
                        value = DX.RectangleF.Intersect(Bounds, value);

                        if (value.Width < 1)
                        {
                            value.Width = 1;
                        }

                        if (value.Height < 1)
                        {
                            value.Height = 1;
                        }
                    }
                }

                _clipRect = value.Truncate();
                SetupHandles();
                OnRectChanged();
            }
        }

        /// <summary>
        /// Property to set or return whether manual input is allowed or not.
        /// </summary>
        public bool AllowManualInput
        {
            get;
            set;
        } = true;
        #endregion

        #region Methods.
        /// <summary>
        /// Function called when the rectangle dimensions have been updated.
        /// </summary>
        private void OnRectChanged()
        {
            EventHandler handler = RectChangedEvent;
            handler?.Invoke(this, EventArgs.Empty);
        }

        /// <summary>
        /// Function to initialize the handle locations.
        /// </summary>
        private void SetupHandles()
        {
            if (_clipRect.IsEmpty)
            {
                for (int i = 0; i < _handles.Length; ++i)
                {
                    _handles[i].HandleBounds = DX.RectangleF.Empty;
                }
                Cursor.Current = Cursors.Default;
                return;
            }

            var half = new DX.Vector3(Bounds.Width * 0.5f, Bounds.Height * 0.5f, 0);
            DX.Vector3 spriteTopLeft = new DX.Vector3(Rectangle.TopLeft, 0) - half;
            DX.Vector3 spriteBottomRight = new DX.Vector3(Rectangle.BottomRight, 0) - half;
            _camera.Unproject(ref spriteTopLeft, out DX.Vector3 transformedTopLeft);
            _camera.Unproject(ref spriteBottomRight, out DX.Vector3 transformedBottomRight);

            _screenRect = new DX.RectangleF
            {
                Left = transformedTopLeft.X,
                Top = transformedTopLeft.Y,
                Right = transformedBottomRight.X,
                Bottom = transformedBottomRight.Y
            };

            _handles[0].HandleBounds = AllowResize ? new DX.RectangleF(_screenRect.Left - 8, _screenRect.Top - 8, 8, 8) : DX.RectangleF.Empty;
            _handles[1].HandleBounds = AllowResize ? new DX.RectangleF(_screenRect.Right, _screenRect.Top - 8, 8, 8) : DX.RectangleF.Empty;
            _handles[2].HandleBounds = AllowResize ? new DX.RectangleF(_screenRect.Right, _screenRect.Bottom, 8, 8) : DX.RectangleF.Empty;
            _handles[3].HandleBounds = AllowResize ? new DX.RectangleF(_screenRect.Left - 8, _screenRect.Bottom, 8, 8) : DX.RectangleF.Empty;
            _handles[4].HandleBounds = (AllowResize) && (_screenRect.Width >= 16) ? new DX.RectangleF(_screenRect.Left + (_screenRect.Width / 2.0f) - 4, _screenRect.Top - 8, 8, 8) : DX.RectangleF.Empty;
            _handles[5].HandleBounds = (AllowResize) && (_screenRect.Width >= 16) ? new DX.RectangleF(_screenRect.Left + (_screenRect.Width / 2.0f) - 4, _screenRect.Bottom, 8, 8) : DX.RectangleF.Empty;
            _handles[6].HandleBounds = (AllowResize) && (_screenRect.Height >= 16) ? new DX.RectangleF(_screenRect.Right, _screenRect.Top + (_screenRect.Height / 2.0f) - 4, 8, 8) : DX.RectangleF.Empty;
            _handles[7].HandleBounds = (AllowResize) && (_screenRect.Height >= 16) ? new DX.RectangleF(_screenRect.Left - 8, _screenRect.Top + (_screenRect.Height / 2.0f) - 4, 8, 8) : DX.RectangleF.Empty;
            _handles[8].HandleBounds = (AllowMove) && (_screenRect.Width >= 32) && (_screenRect.Height >= 32) ?
                new DX.RectangleF((_screenRect.Width / 2.0f) + _screenRect.Left - 8, (_screenRect.Height / 2.0f) + _screenRect.Top - 8, 16, 16)
                : DX.RectangleF.Empty;
            _handles[9].Texture = _keyboardIcon.Value;

            var keyBounds = new DX.RectangleF(_screenRect.Left + 8, _screenRect.Top + 8, _keyboardIcon.Value.Width, _keyboardIcon.Value.Height);
            _handles[9].HandleBounds = (ShowManualInput)
                && ((_handles[8].HandleBounds.IsEmpty) || (!_handles[8].HandleBounds.Intersects(keyBounds)))
                && ((_screenRect.Width >= _keyboardIcon.Value.Width * 2) && (_screenRect.Height >= _keyboardIcon.Value.Height * 2)) ? keyBounds : DX.RectangleF.Empty;

            GetActiveHandle();
        }

        /// <summary>
        /// Function to perform the dragging on the handles or the body of the selection.
        /// </summary>
        private void DragHandles()
        {
            DX.Vector2.Subtract(ref _localMousePosition, ref _startDrag, out DX.Vector2 dragDelta);
            dragDelta = dragDelta.Ceiling();

            switch (_activeHandleIndex)
            {
                // NW
                case 0:
                    Rectangle = new DX.RectangleF
                    {
                        Left = (_dragRect.Left + dragDelta.X).Min(_clipRect.Right - 1),
                        Top = (_dragRect.Top + dragDelta.Y).Min(_clipRect.Bottom - 1),
                        Right = _clipRect.Right,
                        Bottom = _clipRect.Bottom
                    };
                    break;
                // NE
                case 1:
                    Rectangle = new DX.RectangleF
                    {
                        Left = _clipRect.Left,
                        Top = (_dragRect.Top + dragDelta.Y).Min(_clipRect.Bottom - 1),
                        Right = (_dragRect.Right + dragDelta.X).Max(_clipRect.Left + 1),
                        Bottom = _clipRect.Bottom
                    };
                    break;
                // SE
                case 2:
                    Rectangle = new DX.RectangleF
                    {
                        Left = _clipRect.Left,
                        Top = _clipRect.Top,
                        Right = (_dragRect.Right + dragDelta.X).Max(_clipRect.Left + 1),
                        Bottom = (_dragRect.Bottom + dragDelta.Y).Max(_clipRect.Top + 1)
                    };
                    break;
                // SW
                case 3:
                    Rectangle = new DX.RectangleF
                    {
                        Left = (_dragRect.Left + dragDelta.X).Min(_clipRect.Right - 1),
                        Top = _clipRect.Top,
                        Right = _clipRect.Right,
                        Bottom = (_dragRect.Bottom + dragDelta.Y).Max(_clipRect.Top + 1)
                    };
                    break;
                // N
                case 4:
                    Rectangle = new DX.RectangleF
                    {
                        Left = _clipRect.Left,
                        Top = (_dragRect.Top + dragDelta.Y).Min(_clipRect.Bottom - 1),
                        Right = _clipRect.Right,
                        Bottom = _clipRect.Bottom
                    };
                    break;
                // S
                case 5:
                    Rectangle = new DX.RectangleF
                    {
                        Left = _clipRect.Left,
                        Top = _clipRect.Top,
                        Right = _clipRect.Right,
                        Bottom = (_dragRect.Bottom + dragDelta.Y).Max(_clipRect.Top + 1)
                    };
                    break;
                // E
                case 6:
                    Rectangle = new DX.RectangleF
                    {
                        Left = _clipRect.Left,
                        Top = _clipRect.Top,
                        Right = (_dragRect.Right + dragDelta.X).Max(_clipRect.Left + 1),
                        Bottom = _clipRect.Bottom
                    };
                    break;
                // W
                case 7:
                    Rectangle = new DX.RectangleF
                    {
                        Left = (_dragRect.Left + dragDelta.X).Min(_clipRect.Right - 1),
                        Top = _clipRect.Top,
                        Right = _clipRect.Right,
                        Bottom = _clipRect.Bottom
                    };
                    break;
                // Drag body.
                case 8:
                    DX.Size2F size = _clipRect.Size;
                    var moveRect = new DX.RectangleF
                    {
                        Left = _dragRect.Left + dragDelta.X,
                        Top = _dragRect.Top + dragDelta.Y,
                        Right = _dragRect.Right + dragDelta.X,
                        Bottom = _dragRect.Bottom + dragDelta.Y
                    };

                    if ((_clipBounds) && (!Bounds.IsEmpty))
                    {                        
                        if (moveRect.Left < Bounds.Left)
                        {
                            moveRect.Left = Bounds.Left;
                            moveRect.Width = size.Width;
                        }

                        if (moveRect.Top < Bounds.Top)
                        {
                            moveRect.Top = Bounds.Top;
                            moveRect.Height = size.Height;
                        }

                        if (moveRect.Right > Bounds.Right)
                        {                            
                            moveRect.Left = Bounds.Right - size.Width;
                            moveRect.Width = size.Width;
                        }

                        if (moveRect.Bottom > Bounds.Bottom)
                        {
                            moveRect.Top = Bounds.Bottom - size.Height;
                            moveRect.Height = size.Height;
                        }                        
                    }

                    Rectangle = moveRect;
                    break;
            }
        }

        /// <summary>
        /// Function to find the active handle.
        /// </summary>
        private void GetActiveHandle()
        {
            if (IsDragging)
            {
                return;
            }

            Cursor mouseCursor = Cursor.Current;

            _activeHandleIndex = -1;

            for (int i = 0; i < _handles.Length; ++i)
            {
                DX.RectangleF handleBounds = _handles[i].HandleBounds;

                if (handleBounds.IsEmpty)
                {
                    continue;
                }

                if ((handleBounds.Contains(_mousePosition)) && (!IsDragging))
                {
                    _activeHandleIndex = i;
                    mouseCursor = _handles[_activeHandleIndex].HandleCursor;
                    break;
                }
            }

            if (_activeHandleIndex == -1)
            {
                mouseCursor = Cursors.Default;
            }

            if (mouseCursor != Cursor.Current)
            {
                Cursor.Current = _activeHandleIndex == -1 ? Cursors.Default : mouseCursor;
            }
        }

        /// <summary>
        /// Function called when the mouse button is moved.
        /// </summary>
        /// <param name="mouseArgs">The arguments for the mouse events.</param>
        /// <returns><b>true</b> if the mouse event was handled, <b>false</b> if it was not.</returns>
        public bool MouseMove(MouseArgs mouseArgs)
        {
            _mousePosition = mouseArgs.ClientPosition;
            _localMousePosition = mouseArgs.CameraSpacePosition;

            GetActiveHandle();

            if (_activeHandleIndex is (-1) or > 8)
            {
                return false;
            }

            if (mouseArgs.MouseButtons != MouseButtons.Left)
            {
                IsDragging = false;
            }

            if (IsDragging)
            {
                DragHandles();
            }

            return true;
        }

        /// <summary>
        /// Function called when the mouse button is pressed.
        /// </summary>
        /// <param name="mouseArgs">The arguments for the mouse events.</param>
        /// <returns><b>true</b> if the mouse event was handled, <b>false</b> if it was not.</returns>
        public bool MouseDown(MouseArgs mouseArgs)
        {
            _mousePosition = mouseArgs.ClientPosition;
            _localMousePosition = mouseArgs.CameraSpacePosition;
            GetActiveHandle();

            if (_activeHandleIndex is (-1) or > 8)
            {
                return false;
            }

            // Only drag if we've moved a little bit while having the mouse button held down.
            IsDragging = true;
            _startDrag = _localMousePosition;
            _dragRect = _clipRect;
            return true;
        }

        /// <summary>
        /// Function called when the mouse button is released.
        /// </summary>
        /// <param name="mouseArgs">The arguments for the mouse events.</param>
        /// <returns><b>true</b> if the mouse event was handled, <b>false</b> if it was not.</returns>
        public bool MouseUp(MouseArgs mouseArgs)
        {
            _mousePosition = mouseArgs.ClientPosition;
            _localMousePosition = mouseArgs.CameraSpacePosition;
            GetActiveHandle();

            if (_activeHandleIndex == -1)
            {
                return false;
            }

            if ((AllowManualInput) && (_activeHandleIndex == 9) && (!IsDragging))
            {
                EventHandler handler = KeyboardIconClickedEvent;
                handler?.Invoke(this, EventArgs.Empty);
            }

            if (mouseArgs.MouseButtons == MouseButtons.Left)
            {
                _startDrag = DX.Vector2.Zero;
                _dragRect = DX.RectangleF.Empty;
                IsDragging = false;
            }

            return true;
        }

        /// <summary>
        /// Function called when a key is held down.
        /// </summary>
        /// <param name="key">The key that was held down.</param>
        /// <param name="modifiers">The modifier keys held down with the <paramref name="key"/>.</param>
        /// <returns><b>true</b> if the key was handled, <b>false</b> if it was not.</returns>
        public bool KeyDown(Keys key, Keys modifiers)
        {
            GetActiveHandle();

            if (_activeHandleIndex is (-1) or > 8)
            {
                return false;
            }

            int offset = 1;

            if ((modifiers & Keys.Shift) == Keys.Shift)
            {
                offset = 10;
            }

            if ((modifiers & Keys.Control) == Keys.Control)
            {
                offset = 100;
            }

            _dragRect = _clipRect;
            _startDrag = _localMousePosition;
            int handle = _activeHandleIndex;

            switch (key)
            {
                case Keys.Up:
                case Keys.NumPad8:                                       
                    _localMousePosition = new DX.Vector2(_localMousePosition.X, _localMousePosition.Y - offset);
                    break;
                case Keys.Down:
                case Keys.NumPad2:
                    _localMousePosition = new DX.Vector2(_localMousePosition.X, _localMousePosition.Y + offset);
                    break;
                case Keys.Right:
                case Keys.NumPad6:
                    _localMousePosition = new DX.Vector2(_localMousePosition.X + offset, _localMousePosition.Y);
                    break;
                case Keys.Left:
                case Keys.NumPad4:
                    _localMousePosition = new DX.Vector2(_localMousePosition.X - offset, _localMousePosition.Y);
                    break;
                case Keys.NumPad7:
                    _localMousePosition = new DX.Vector2(_localMousePosition.X - offset, _localMousePosition.Y - offset);
                    break;
                case Keys.NumPad9:
                    _localMousePosition = new DX.Vector2(_localMousePosition.X + offset, _localMousePosition.Y - offset);
                    break;
                case Keys.NumPad1:
                    _localMousePosition = new DX.Vector2(_localMousePosition.X - offset, _localMousePosition.Y + offset);
                    break;
                case Keys.NumPad3:
                    _localMousePosition = new DX.Vector2(_localMousePosition.X + offset, _localMousePosition.Y + offset);
                    break;
                default:
                    return false;
            }

            DragHandles();

            DX.RectangleF handleRect = _handles[handle].HandleBounds;
            var clientPos = new DX.Vector2(handleRect.X + (handleRect.Width * 0.5f), handleRect.Y + (handleRect.Height * 0.5f));
            _mousePosition = clientPos;
                        
            return true;
        }

        /// <summary>
        /// Function to force a refresh of the service.
        /// </summary>
        public void Refresh() => SetupHandles();

        /// <summary>
        /// Function to render the clipping region.
        /// </summary>
        public void Render()
        {
            if (_clipRect.IsEmpty)
            {
                return;
            }

            GetActiveHandle();

            _marchingAnts.Draw(_screenRect);

            for (int i = 0; i < _handles.Length; ++i)
            {
                GorgonTexture2DView texture = _handles[i].Texture;
                DX.RectangleF handleBounds = _handles[i].HandleBounds;

                if (handleBounds.IsEmpty)
                {
                    continue;
                }

                // 9 is the keyboard icon index, and if we're dragging we shouldn't draw it.
                if ((i == 9) && (IsDragging))
                {
                    continue;
                }

                // Hilight our active handle.
                if (_activeHandleIndex == i)
                {
                    _renderer.DrawFilledRectangle(handleBounds, new GorgonColor(GorgonColor.RedPure, 0.7f));
                }

                if (texture == null)
                {
                    _renderer.DrawRectangle(handleBounds, GorgonColor.Black);
                    _renderer.DrawRectangle(new DX.RectangleF(handleBounds.X + 1, handleBounds.Y + 1, handleBounds.Width - 2, handleBounds.Height - 2), GorgonColor.White);
                }
                else if (AllowManualInput)
                {
                    _renderer.DrawFilledRectangle(handleBounds, GorgonColor.White, texture, new DX.RectangleF(0, 0, 1, 1));
                }
            }
        }

        /// <summary>Performs application-defined tasks associated with freeing, releasing, or resetting unmanaged resources.</summary>
        public void Dispose()
        {
            RectChangedEvent = null;
            KeyboardIconClickedEvent = null;

            Lazy<GorgonTexture2DView> keyIcon = Interlocked.Exchange(ref _keyboardIcon, null);

            if (keyIcon?.IsValueCreated ?? false)
            {
                keyIcon.Value.Dispose();
            }
        }
        #endregion

        #region Constructor/Finalizer.
        /// <summary>Initializes a new instance of the <see cref="RectClipperService"/> class.</summary>
        /// <param name="renderer">The 2D renderer for the application.</param>
        /// <param name="marchingAnts">The marching ants rectangle used to display the selection region.</param>
        public RectClipperService(Gorgon2D renderer, IMarchingAnts marchingAnts)
        {
            _renderer = renderer ?? throw new ArgumentNullException(nameof(renderer));
            _marchingAnts = marchingAnts ?? throw new ArgumentNullException(nameof(marchingAnts));

            for (int i = 0; i < _handles.Length; ++i)
            {
                _handles[i] = new RectHandle();
            }

            _handles[2].HandleCursor = _handles[0].HandleCursor = Cursors.SizeNWSE;
            _handles[3].HandleCursor = _handles[1].HandleCursor = Cursors.SizeNESW;
            _handles[4].HandleCursor = _handles[5].HandleCursor = Cursors.SizeNS;
            _handles[6].HandleCursor = _handles[7].HandleCursor = Cursors.SizeWE;
            _handles[8].HandleCursor = Cursors.SizeAll;
            _handles[9].HandleCursor = Cursors.Hand;

            _keyboardIcon = new Lazy<GorgonTexture2DView>(() => GorgonTexture2DView.CreateTexture(renderer.Graphics, new GorgonTexture2DInfo("RectClipper_KeyboardIcon")
            {
                Width = CommonEditorResources.KeyboardIcon.Width,
                Height = CommonEditorResources.KeyboardIcon.Height
            }, CommonEditorResources.KeyboardIcon), true);
        }
        #endregion
    }
}<|MERGE_RESOLUTION|>--- conflicted
+++ resolved
@@ -74,11 +74,7 @@
         // The rectangle in screen coordinates.
         private DX.RectangleF _screenRect;
         // The camera for rendering.
-<<<<<<< HEAD
-        private GorgonCameraCommon _camera;
-=======
         private GorgonOrthoCamera _camera;
->>>>>>> 809ac26d
         // Flag to indicate that the rectangle should be clipped against the boundaries.
         private bool _clipBounds = true;
         #endregion
@@ -145,11 +141,7 @@
         /// <summary>
         /// Property to set or return the camera being used.
         /// </summary>
-<<<<<<< HEAD
-        public GorgonCameraCommon Camera
-=======
         public GorgonOrthoCamera Camera
->>>>>>> 809ac26d
         {
             get => _camera;
             set
