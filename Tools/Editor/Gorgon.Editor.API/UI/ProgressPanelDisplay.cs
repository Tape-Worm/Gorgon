--- conflicted
+++ resolved
@@ -70,15 +70,11 @@
         /// <summary>Handles the ProgressDeactivated event of the ViewModel control.</summary>
         /// <param name="sender">The source of the event.</param>
         /// <param name="e">The <see cref="EventArgs"/> instance containing the event data.</param>
-<<<<<<< HEAD
-        private void ViewModel_ProgressDeactivated(object sender, EventArgs e) => _progressForm.Hide();
-=======
         private void ViewModel_ProgressDeactivated(object sender, EventArgs e)
         {
             _appForm.Enabled = true;
             _progressForm.Hide();
         }
->>>>>>> 809ac26d
 
         /// <summary>Views the model progress updated.</summary>
         /// <param name="sender">The sender.</param>
@@ -96,10 +92,7 @@
 
             if (!_progressForm.IsActive)
             {
-<<<<<<< HEAD
-=======
                 _appForm.Enabled = false;
->>>>>>> 809ac26d
                 _progressForm.Show(_appForm, e.Title, e.Message, e.CancelAction, e.IsMarquee ? ProgressBarStyle.Marquee : ProgressBarStyle.Continuous);
             }
                         
@@ -136,14 +129,10 @@
         public ProgressPanelDisplay(Control appForm)
         {
             _appForm = appForm ?? throw new ArgumentNullException(nameof(appForm));
-<<<<<<< HEAD
-            _progressForm = new GorgonProgressOverlay();
-=======
             _progressForm = new GorgonProgressOverlay
             {
                 OverlayColor = Graphics.GorgonColor.Black
             };
->>>>>>> 809ac26d
             _progressTimer = new GorgonTimerQpc();
         }        
         #endregion
