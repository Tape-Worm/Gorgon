--- conflicted
+++ resolved
@@ -43,11 +43,7 @@
         // The view model to hook into.
         private IViewModel _viewModel;
         // The form to parent the wait panel.
-<<<<<<< HEAD
-        private readonly Form _appForm;
-=======
         private readonly Control _appForm;
->>>>>>> 809ac26d
         #endregion
 
         #region Methods.
@@ -68,15 +64,11 @@
         /// <summary>Handles the WaitPanelDeactivated event of the ViewModel control.</summary>
         /// <param name="sender">The source of the event.</param>
         /// <param name="e">The <see cref="EventArgs"/> instance containing the event data.</param>
-<<<<<<< HEAD
-        private void ViewModel_WaitPanelDeactivated(object sender, EventArgs e) => _waitForm.Hide();
-=======
         private void ViewModel_WaitPanelDeactivated(object sender, EventArgs e)
         {
             _appForm.Enabled = true;
             _waitForm.Hide();
         }
->>>>>>> 809ac26d
 
         /// <summary>Views the model wait panel activated.</summary>
         /// <param name="sender">The sender.</param>
@@ -85,10 +77,7 @@
         {
             if (!_waitForm.IsActive)
             {
-<<<<<<< HEAD
-=======
                 _appForm.Enabled = false;
->>>>>>> 809ac26d
                 _waitForm.Show(_appForm, e.Title, e.Message);
             }
         }
@@ -122,16 +111,11 @@
         /// <exception cref="ArgumentNullException">Thrown when the <paramref name="appForm"/> parameter is <b>null</b>.</exception>
         public WaitPanelDisplay(Control appForm)
         {
-<<<<<<< HEAD
-            _appForm = appForm ?? throw new ArgumentNullException(nameof(appForm));            
-            _waitForm = new GorgonWaitOverlay();
-=======
             _appForm = appForm ?? throw new ArgumentNullException(nameof(appForm));
             _waitForm = new GorgonWaitOverlay
             {
                 OverlayColor = Graphics.GorgonColor.Black
             };
->>>>>>> 809ac26d
         }
         #endregion       
     }
