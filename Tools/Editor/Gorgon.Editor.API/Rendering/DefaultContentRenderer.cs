﻿#region MIT
// 
// Gorgon.
// Copyright (C) 2020 Michael Winsor
// 
// Permission is hereby granted, free of charge, to any person obtaining a copy
// of this software and associated documentation files (the "Software"), to deal
// in the Software without restriction, including without limitation the rights
// to use, copy, modify, merge, publish, distribute, sublicense, and/or sell
// copies of the Software, and to permit persons to whom the Software is
// furnished to do so, subject to the following conditions:
// 
// The above copyright notice and this permission notice shall be included in
// all copies or substantial portions of the Software.
// 
// THE SOFTWARE IS PROVIDED "AS IS", WITHOUT WARRANTY OF ANY KIND, EXPRESS OR
// FITNESS FOR A PARTICULAR PURPOSE AND NONINFRINGEMENT. IN NO EVENT SHALL THE
// AUTHORS OR COPYRIGHT HOLDERS BE LIABLE FOR ANY CLAIM, DAMAGES OR OTHER
// LIABILITY, WHETHER IN AN ACTION OF CONTRACT, TORT OR OTHERWISE, ARISING FROM,
// OUT OF OR IN CONNECTION WITH THE SOFTWARE OR THE USE OR OTHER DEALINGS IN
// THE SOFTWARE.
// 
// Created: February 6, 2020 9:57:02 PM
// 
#endregion

using System;
using System.Linq;
using System.Threading;
using DX = SharpDX;
using Gorgon.Graphics;
using Gorgon.Graphics.Core;
using Gorgon.Renderers;
using Gorgon.Core;
using System.Windows.Forms;
using Gorgon.Math;
using Gorgon.Animation;
using Gorgon.Editor.UI;
using System.ComponentModel;
using Gorgon.Graphics.Fonts;
using Gorgon.Renderers.Cameras;

namespace Gorgon.Editor.Rendering
{
    /// <summary>
    /// A default implementation of a <see cref="IContentRenderer"/>.
    /// </summary>
    /// <typeparam name="T">The type of view model for the renderer. Must implement the <see cref="IVisualEditorContent"/> interface, and be a reference type.</typeparam>
    /// <remarks>
    /// <para>
    /// This renderer does the bare minimum to present content on the view. Content plug in UI developers should inherit from this class to take advantage of the default functionality it provides. 
    /// </para>
    /// <para>
    /// The default renderer provides support for panning, and zooming on content and will animate those functions. Inherited renderers will receive these functions, but can override them as needed. The 
    /// panning operation can activated by pressing CTRL + Middle mouse button, the scrollbars on the view control, or moving the mouse wheel (press Shift to move horizontally). Zooming can be activated by 
    /// moving the mouse wheel while holding the CTRL key.
    /// </para>
    /// <para>
    /// The panning and zooming operations (which were a pain in the ass to write) use a camera (a <see cref="GorgonOrthoCamera"/>) to apply the offsets and scaling for the pan/zoom operations. This 
    /// camera is exposed to inherting classes through the <see cref="Camera"/> property and developers must pass this camera to the <see cref="Gorgon2D"/>.<see cref="Gorgon2D.Begin"/> method so that 
    /// panning and zooming can be applied to the content. Conversely, the developer can opt not to use the camera and render directly to the client area should they so choose. 
    /// </para>
    /// <para>
    /// When applying the camera to your own custom content rendering the coordinate system will change to be in world space, meaning that the content will be relative to the center of the content 
    /// dimensions. For example, if the content is 640x480, then 0x0 will be the center of the content, -320x-240 will be the upper left, and 320x240 will be the lower right. So rendering a sprite at 0x0 
    /// will put it in the center of the view.
    /// </para>
    /// <para>
    /// Renderers will also receive access to the view model applied to the view, so the renderer can respond to changes on the content and adjust the visuals appropriately. The view model must implement 
    /// the <see cref="IVisualEditorContent"/> interface before they can be used with a renderer.
    /// </para>
    /// </remarks>
    /// <seealso cref="IContentRenderer"/>
    /// <seealso cref="IVisualEditorContent"/>
    /// <seealso cref="Gorgon2D"/>
    /// <seealso cref="GorgonOrthoCamera"/>
    public class DefaultContentRenderer<T>
        : GorgonNamedObject, IContentRenderer
        where T : class, IVisualEditorContent
    {
        #region Variables.
        // The synchronization lock for events.
        private readonly object _zoomEventLock = new object();
        private readonly object _offsetEventLock = new object();
        // Flag to indicate that the resources are loaded.
        private int _resourcesLoading;
        // The swap chain for the content view.
        private readonly GorgonSwapChain _swapChain;
        // The camera for our content.
        private GorgonOrthoCamera _camera;
        // The region to render the content and background into.
        private DX.RectangleF _renderRegion = DX.RectangleF.Empty;
        // The arguments for mouse events.
        private readonly MouseArgs _mouseArgs = new MouseArgs();
        // The argumments for zoom events.
        private readonly ZoomScaleEventArgs _zoomArgs = new ZoomScaleEventArgs();
        // The argumments for offset events.
        private readonly OffsetEventArgs _offsetArgs = new OffsetEventArgs();
        // The controller for a camera animation.
        private readonly CameraAnimationController<T> _camAnimController;
        // The builder for an animation.
        private readonly GorgonAnimationBuilder _animBuilder = new GorgonAnimationBuilder();        
        // The animation for manipulating the camera.
        private IGorgonAnimation _cameraAnimation;
        // Flag to indicate that panning is enabled.
        private bool _panHorzEnabled = true;
        private bool _panVertEnabled = true;
        // The starting point for the pan drag.
        private DX.Vector2? _panDragStart;
        private DX.Vector3 _camDragStart;
        // Font factory a font factory for generating fonts to use with the renderer.
        private GorgonFontFactory _fontFactory;
        #endregion

        #region Events.
        // The event triggered when the camera is zoomed.
        private EventHandler<ZoomScaleEventArgs> _zoomEvent;
        // The event triggered when the camera is moved.
        private EventHandler<OffsetEventArgs> _offsetEvent;

        /// <summary>
        /// Event triggered when the camera is moved.
        /// </summary>
        event EventHandler<OffsetEventArgs> IContentRenderer.OffsetChanged
        {
            add
            {
                lock (_offsetEventLock)
                {
                    if (value == null)
                    {
                        _offsetEvent = null;
                        return;
                    }

                    _offsetEvent += value;
                }
            }
            remove
            {
                lock (_offsetEventLock)
                {
                    if (value == null)
                    {
                        return;
                    }

                    _offsetEvent -= value;
                }
            }
        }

        /// <summary>
        /// Event triggered when the camera is zoomed.
        /// </summary>
        event EventHandler<ZoomScaleEventArgs> IContentRenderer.ZoomScaleChanged
        {
            add
            {
                lock (_zoomEventLock)
                {
                    if (value == null)
                    {
                        _zoomEvent = null;
                        return;
                    }

                    _zoomEvent += value;
                }              
            }
            remove
            {
                lock (_zoomEventLock)
                {
                    if (value == null)
                    {
                        return;
                    }

                    _zoomEvent -= value;
                }
            }
        }
        #endregion

        #region Properties.
        /// <summary>
        /// Property to return the default texture used to draw the background.
        /// </summary>
        protected GorgonTexture2DView BackgroundPattern
        {
            get;
            private set;
        }

        /// <summary>
        /// Property to return the camera used to control the content view.
        /// </summary>
        /// <remarks>
        /// <para>
        /// The camera is responsible for panning and zooming on the content. Developers should pass this in to their <see cref="Gorgon2D.Begin(Gorgon2DBatchState, GorgonCameraCommon)"/> calls so that their 
        /// content renders correctly.
        /// </para>
        /// <para>
        /// This property can also be used to retrieve the current camera position on the view, and the current zoom value.
        /// </para>
        /// <para>
        /// Plug in developers can override this property and return their own camera if necessary.
        /// </para>
        /// </remarks>
<<<<<<< HEAD
        protected virtual GorgonCameraCommon Camera => _camera;
=======
        protected virtual GorgonOrthoCamera Camera => _camera;
>>>>>>> 809ac26d
        
        /// <summary>
        /// Property to return the primary render target.
        /// </summary>
        /// <remarks>
        /// Developers can use this property to reset the render target back to the original target after rendering to another target.
        /// </remarks>
        protected GorgonRenderTarget2DView MainRenderTarget => _swapChain?.RenderTargetView;

        /// <summary>
        /// Property to return the 2D renderer used to draw onto the content view.
        /// </summary>
        protected Gorgon2D Renderer
        {
            get;
            private set;
        }

        /// <summary>
        /// Property to return the font factory used to generate fonts for the renderer.
        /// </summary>
        protected GorgonFontFactory Fonts => _fontFactory;

        /// <summary>
        /// Property to return the graphics interface used to create graphics objects.
        /// </summary>
        protected GorgonGraphics Graphics => Renderer?.Graphics;

        /// <summary>
        /// Property to return the pixel format for the view.
        /// </summary>
        protected BufferFormat PixelFormat => _swapChain.Format;

        /// <summary>
        /// Property to return the size of the view client area.
        /// </summary>
        public DX.Size2 ClientSize
        {
            get;
            private set;
        }

        /// <summary>
        /// Property to set or return whether the content can be horizontally panned.
        /// </summary>
        public bool CanPanHorizontally
        {
            get => (Camera != null) && (_panHorzEnabled) && (ContentSize.Width > ClientSize.Width);
            set => _panHorzEnabled = value;
        }

        /// <summary>
        /// Property to set or return whether the content can be vertically panned.
        /// </summary>
        public bool CanPanVertically
        {
            get => (Camera != null) && (_panVertEnabled) && (ContentSize.Height > ClientSize.Height);
            set => _panVertEnabled = value;
        }

        /// <summary>
        /// Property to set or return the region to render into.
        /// </summary>
        /// <remarks>
        /// <para>
        /// Developers can set this value to constrain where the content and the background are drawn on the view. This value does not have any scaling or offsetting applied and is always in the same space 
        /// as the the client area in the view.
        /// </para>
        /// <para>
        /// If an empty rectangle is passed to this property, then the full client area of the view is used.
        /// </para>
        /// </remarks>
        public DX.RectangleF RenderRegion
        {
            get => _renderRegion.IsEmpty ? new DX.RectangleF(0, 0, ClientSize.Width, ClientSize.Height) : _renderRegion;
            protected set
            {
                if (value.Equals(ref _renderRegion))
                {
                    return;
                }

                _renderRegion = value;

                if (Camera != null)
                {
                    _camera.ViewDimensions = new DX.Size2F(_renderRegion.Width, _renderRegion.Height);
                }
            }
        }

        /// <summary>
        /// Property to set or return whether the renderer is enabled.
        /// </summary>
        public bool IsEnabled
        {
            get;
            set;
        }

        /// <summary>
        /// Property to set or return whether the content can be zoomed.
        /// </summary>
        public bool CanZoom
        {
            get;
            set;
        } = true;

        /// <summary>
        /// Property to set or return the color to use when clearing the swap chain.
        /// </summary>
        /// <remarks>
        /// This value defaults to the background color of the view.
        /// </remarks>
        public GorgonColor BackgroundColor
        {
            get;
            set;
        }

        /// <summary>
        /// Property to return the size of the content in camera space.
        /// </summary>
        public DX.Size2F ContentSize => Camera == null
                                            ? new DX.Size2F((int)RenderRegion.Width, (int)RenderRegion.Height)
                                            : new DX.Size2F((int)(RenderRegion.Width * _camera.Zoom.X), (int)(RenderRegion.Height * _camera.Zoom.X));

        /// <summary>Property to return the data context assigned to this view.</summary>
        public T DataContext
        {
            get;
            private set;
        }

        /// <summary>
        /// Property to return the current zoom level.
        /// </summary>
        public ZoomLevels ZoomLevel
        {
            get;
            protected set;
        }

        /// <summary>
        /// Property to return the offset of the image.
        /// </summary>
        public DX.Vector2 Offset => (DX.Vector2)_camera.Position;

        /// <summary>
        /// Property to return the current zoom level.
        /// </summary>
        public float Zoom => _camera.Zoom.X;
        #endregion

        #region Methods.
        /// <summary>
        /// Function to reset the "to window" zoom state.
        /// </summary>
        private void ResetToWindow()
        {
            if (ZoomLevel == ZoomLevels.ToWindow)
            {
                MoveTo(new DX.Vector2(ClientSize.Width * 0.5f, ClientSize.Height * 0.5f), -1);
            }
        }

        /// <summary>Function to assign a data context to the view as a view model.</summary>
        /// <param name="dataContext">The data context to assign.</param>
        /// <remarks>Data contexts should be nullable, in that, they should reset the view back to its original state when the context is null.</remarks>
        private void SetDataContext(T dataContext)
        {
            if (DataContext != null)
            {
                DataContext.PropertyChanging -= DataContext_PropertyChanging;
                DataContext.PropertyChanged -= DataContext_PropertyChanged;
            }

            DataContext = dataContext;

            if (DataContext == null)
            {
                return;
            }

            DataContext.PropertyChanging += DataContext_PropertyChanging;
            DataContext.PropertyChanged += DataContext_PropertyChanged;
        }

        /// <summary>
        /// Function to perform transformations to the mouse position and transfer data to the mouse args object.
        /// </summary>
        /// <param name="e">The mouse event parameters.</param>
        private void GetMouseArgs(MouseEventArgs e)
        {
            var cameraMousePos = new DX.Vector3(e.X, e.Y, 0);

            if (Camera != null)
            {
                // The camera space mouse position.
                cameraMousePos = _camera.Project(cameraMousePos);
            }

            _mouseArgs.CameraSpacePosition = (DX.Vector2)cameraMousePos;
            _mouseArgs.ClientPosition = new DX.Point(e.X, e.Y);
            _mouseArgs.MouseButtons = e.Button;
            _mouseArgs.MouseWheelDelta = e.Delta;
            _mouseArgs.Handled = false;
            _mouseArgs.ButtonClickCount = e.Clicks;
        }

        /// <summary>Handles the MouseUp event of the Window control.</summary>
        /// <param name="sender">The source of the event.</param>
        /// <param name="e">The <see cref="MouseEventArgs"/> instance containing the event data.</param>
        private void Window_MouseUp(object sender, MouseEventArgs e)
        {
            GetMouseArgs(e);

            OnMouseUp(_mouseArgs);

            if (_mouseArgs.Handled)
            {
                return;
            }

            _panDragStart = null;
        }

        /// <summary>Handles the MouseDown event of the Window control.</summary>
        /// <param name="sender">The source of the event.</param>
        /// <param name="e">The <see cref="MouseEventArgs"/> instance containing the event data.</param>
        private void Window_MouseDown(object sender, MouseEventArgs e)
        {
            GetMouseArgs(e);

            OnMouseDown(_mouseArgs);

            if ((_mouseArgs.Handled) || (_mouseArgs.MouseButtons != MouseButtons.Middle))
            {
                return;
            }
            
            _panDragStart = new DX.Vector2(_mouseArgs.ClientPosition.X, _mouseArgs.ClientPosition.Y) / _camera.Zoom.X;
            _camDragStart = _camera.Position;
        }

        /// <summary>Handles the MouseWheel event of the Window control.</summary>
        /// <param name="sender">The source of the event.</param>
        /// <param name="e">The <see cref="MouseEventArgs"/> instance containing the event data.</param>
        private void Window_MouseWheel(object sender, MouseEventArgs e)
        {
            GetMouseArgs(e);

            OnMouseWheel(_mouseArgs);

            if (_mouseArgs.Handled)
            {
                return;
            }


            if (((_mouseArgs.Modifiers & Keys.Control) == Keys.Control) && (CanZoom))
            {
                float targetZoomSize = (_mouseArgs.MouseWheelDelta < 0 ? _camera.Zoom.X.GetPrevNearest() 
                                                                       : _camera.Zoom.X.GetNextNearest()).GetScale();

                MoveTo(_mouseArgs.ClientPosition, targetZoomSize);
                return;
            }

            int regionWidth = (int)(RenderRegion.Width * 0.5f);
            int regionHeight = (int)(RenderRegion.Height * 0.5f);
            var newOffset = (DX.Vector2)_camera.Position;
            float horzAmount = (RenderRegion.Width * 0.0125f).Max(1);
            float vertAmount = (RenderRegion.Height * 0.0125f).Max(1);

            if ((CanPanVertically) && ((_mouseArgs.Modifiers & Keys.Shift) != Keys.Shift))
            {
                if (_mouseArgs.MouseWheelDelta < 0)
                {
                    newOffset.Y = (_camera.Position.Y - vertAmount).Max(-regionHeight).Min(regionHeight);
                }
                else
                {
                    newOffset.Y = (_camera.Position.Y + vertAmount).Max(-regionHeight).Min(regionHeight);
                }                
            }

            if ((CanPanHorizontally) && ((_mouseArgs.Modifiers & Keys.Shift) == Keys.Shift))
            {
                if (_mouseArgs.MouseWheelDelta < 0)
                {
                    newOffset.X = (_camera.Position.X - horzAmount).Max(-regionWidth).Min(regionWidth);
                }
                else
                {
                    newOffset.X = (_camera.Position.X + horzAmount).Max(-regionWidth).Min(regionWidth);                    
                }                
            }

            SetOffset(new DX.Vector2(newOffset.X, newOffset.Y));            
        }

        /// <summary>Handles the MouseMove event of the Window control.</summary>
        /// <param name="sender">The source of the event.</param>
        /// <param name="e">The <see cref="MouseEventArgs"/> instance containing the event data.</param>
        private void Window_MouseMove(object sender, MouseEventArgs e)
        {
            GetMouseArgs(e);
            OnMouseMove(_mouseArgs);

            if (_mouseArgs.Handled)
            {
                return;
            }

            if ((_mouseArgs.MouseButtons != MouseButtons.Middle) || (_panDragStart == null))
            {
                return;
            }

            var camPos = (DX.Vector2)_camDragStart;
            DX.Vector2 startDrag = _panDragStart.Value;
            DX.Vector2 endDrag = new DX.Vector2(_mouseArgs.ClientPosition.X, _mouseArgs.ClientPosition.Y) / _camera.Zoom.X;
            DX.Vector2.Subtract(ref startDrag, ref endDrag, out DX.Vector2 delta);            
            DX.Vector2.Add(ref camPos, ref delta, out DX.Vector2 newOffset);            

            var halfContentSize = new DX.Vector2(RenderRegion.Width * 0.5f, RenderRegion.Height * 0.5f);

            if ((!CanPanVertically) || (newOffset.Y < -halfContentSize.Y) || (newOffset.Y > halfContentSize.Y))
            {
                newOffset.Y = _camera.Position.Y;
            }

            if ((!CanPanHorizontally) || (newOffset.X < -halfContentSize.X) || (newOffset.X > halfContentSize.X))
            {
                newOffset.X = _camera.Position.X;
            }

            SetOffset(new DX.Vector2((int)newOffset.X, (int)newOffset.Y));
        }

        /// <summary>Handles the KeyUp event of the Window control.</summary>
        /// <param name="sender">The source of the event.</param>
        /// <param name="e">The <see cref="KeyEventArgs"/> instance containing the event data.</param>
        private void Window_KeyUp(object sender, KeyEventArgs e) => OnKeyUp(e);

        /// <summary>Handles the KeyDown event of the Window control.</summary>
        /// <param name="sender">The source of the event.</param>
        /// <param name="e">The <see cref="KeyEventArgs"/> instance containing the event data.</param>
        private void Window_KeyDown(object sender, KeyEventArgs e) => OnKeyDown(e);

        /// <summary>Handles the PreviewKeyDown event of the Window control.</summary>
        /// <param name="sender">The source of the event.</param>
        /// <param name="e">The <see cref="PreviewKeyDownEventArgs"/> instance containing the event data.</param>
        private void Window_PreviewKeyDown(object sender, PreviewKeyDownEventArgs e) => OnPreviewKeyDown(e);

        /// <summary>Handles the PropertyChanged event of the DataContext control.</summary>
        /// <param name="sender">The source of the event.</param>
        /// <param name="e">The <see cref="PropertyChangedEventArgs"/> instance containing the event data.</param>
        private void DataContext_PropertyChanged(object sender, PropertyChangedEventArgs e)
        {
            if (IsEnabled)
            {
                OnPropertyChanged(e.PropertyName);
            }
        }

        /// <summary>Handles the PropertyChanging event of the DataContext control.</summary>
        /// <param name="sender">The source of the event.</param>
        /// <param name="e">The <see cref="PropertyChangingEventArgs"/> instance containing the event data.</param>
        private void DataContext_PropertyChanging(object sender, PropertyChangingEventArgs e)
        {
            if (IsEnabled)
            {
                OnPropertyChanging(e.PropertyName);
            }
        }

        /// <summary>Handles the AfterSwapChainResized event of the SwapChain control.</summary>
        /// <param name="sender">The source of the event.</param>
        /// <param name="e">The <see cref="SwapChainResizedEventArgs"/> instance containing the event data.</param>
        private void SwapChain_AfterSwapChainResized(object sender, SwapChainResizedEventArgs e)
        {
            // Because we have multiple swap chains, we need to reset it back to our swap chain.
            // Otherwise the camera will use the correct swap chain.
            if (Graphics.RenderTargets[0] != _swapChain.RenderTargetView)
            {
                Graphics.SetRenderTarget(_swapChain.RenderTargetView);
            }

            if (RenderRegion.IsEmpty)
            {
                _camera.ViewDimensions = new DX.Size2F(e.Size.Width, e.Size.Height);
            }
            else
            {
                _camera.ViewDimensions = new DX.Size2F(RenderRegion.Width, RenderRegion.Height);
            }

            ClientSize = e.Size;
            OnResizeEnd();

            ResetToWindow();
        }

        /// <summary>Handles the BeforeSwapChainResized event of the SwapChain control.</summary>
        /// <param name="sender">The source of the event.</param>
        /// <param name="e">The <see cref="SwapChainResizingEventArgs"/> instance containing the event data.</param>
        private void SwapChain_BeforeSwapChainResized(object sender, SwapChainResizingEventArgs e) => OnResizeBegin();

        /// <summary>
        /// Function to set the zoom scale to fit within the content window.
        /// </summary>
        /// <returns>The scale value needed to fit within the content window.</returns>
        private float ZoomToWindow()
        {
            var scaling = new DX.Vector2(ClientSize.Width / RenderRegion.Width, ClientSize.Height / RenderRegion.Height);

            return scaling.X.Min(scaling.Y);
        }

        /// <summary>
        /// Function to convert a rectangle into camera space from client space.
        /// </summary>
        /// <param name="rect">The client space rectangle</param>
        /// <param name="targetSize">The size of the render target.</param>
        /// <returns>The camera space rectangle.</returns>
        /// <remarks>
        /// <para>
        /// If the <paramref name="targetSize"/> is omitted, then the current render target at slot 0 in <see cref="GorgonGraphics.RenderTargets"/> will be used.
        /// </para>
        /// </remarks>
        protected DX.RectangleF ToCamera(DX.RectangleF rect, DX.Size2? targetSize = null)
        {
            DX.Vector3 topLeft = targetSize == null ? _camera.Project(new DX.Vector3(rect.TopLeft.X, rect.TopLeft.Y, 0)) : _camera.Project(new DX.Vector3(rect.TopLeft.X, rect.TopLeft.Y, 0), targetSize.Value);
            DX.Vector3 bottomRight = targetSize == null ? _camera.Project(new DX.Vector3(rect.BottomRight.X, rect.BottomRight.Y, 0)) : _camera.Project(new DX.Vector3(rect.BottomRight.X, rect.BottomRight.Y, 0), targetSize.Value);
            return new DX.RectangleF
            {
                Left = topLeft.X,
                Top = topLeft.Y,
                Right = bottomRight.X,
                Bottom = bottomRight.Y
            };
        }

        /// <summary>
        /// Function to convert a vector into camera space from client space.
        /// </summary>
        /// <param name="vector">The client space vector.</param>
        /// <param name="targetSize">[Optional] The size of the render target.</param>
        /// <returns>The camera space vector.</returns>
        /// <remarks>
        /// <para>
        /// If the <paramref name="targetSize"/> is omitted, then the current render target at slot 0 in <see cref="GorgonGraphics.RenderTargets"/> will be used.
        /// </para>
        /// </remarks>
        protected DX.Vector2 ToCamera(DX.Vector2 vector, DX.Size2? targetSize = null) => targetSize == null ? (DX.Vector2)_camera.Project((DX.Vector3)vector) : (DX.Vector2)_camera.Project((DX.Vector3)vector, targetSize.Value);

        /// <summary>
        /// Function to convert a size into camera space from client space.
        /// </summary>
        /// <param name="size">The client space size.</param>
        /// <param name="targetSize">The size of the render target.</param>
        /// <returns>The camera space size.</returns>
        /// <remarks>
        /// <para>
        /// If the <paramref name="targetSize"/> is omitted, then the current render target at slot 0 in <see cref="GorgonGraphics.RenderTargets"/> will be used.
        /// </para>
        /// </remarks>
        protected DX.Size2F ToCamera(DX.Size2F size, DX.Size2? targetSize = null)
        {
            DX.Vector3 result = targetSize == null ? _camera.Project(new DX.Vector3(size.Width, size.Height, 0)) : _camera.Project(new DX.Vector3(size.Width, size.Height, 0), targetSize.Value);
            return new DX.Size2F(result.X, result.Y);
        }

        /// <summary>
        /// Function to convert a rectangle into client space from camera space.
        /// </summary>
        /// <param name="rect">The camera space rectangle</param>
        /// <param name="targetSize">The size of the render target.</param>
        /// <returns>The client space rectangle.</returns>
        /// <remarks>
        /// <para>
        /// If the <paramref name="targetSize"/> is omitted, then the current render target at slot 0 in <see cref="GorgonGraphics.RenderTargets"/> will be used.
        /// </para>
        /// </remarks>
        protected DX.RectangleF ToClient(DX.RectangleF rect, DX.Size2? targetSize = null)
        {
            DX.Vector3 topLeft = targetSize == null ? _camera.Unproject(new DX.Vector3(rect.TopLeft.X, rect.TopLeft.Y, 0)) : _camera.Unproject(new DX.Vector3(rect.TopLeft.X, rect.TopLeft.Y, 0), targetSize.Value);
            DX.Vector3 bottomRight = targetSize == null ? _camera.Unproject(new DX.Vector3(rect.BottomRight.X, rect.BottomRight.Y, 0)) : _camera.Unproject(new DX.Vector3(rect.BottomRight.X, rect.BottomRight.Y, 0), targetSize.Value);
            return new DX.RectangleF
            {
                Left = topLeft.X,
                Top = topLeft.Y,
                Right = bottomRight.X,
                Bottom = bottomRight.Y
            };
        }

        /// <summary>
        /// Function to convert a vector into client space from camera space.
        /// </summary>
        /// <param name="vector">The camera space vector.</param>
        /// <param name="targetSize">The size of the render target.</param>
        /// <returns>The client space vector.</returns>
        /// <remarks>
        /// <para>
        /// If the <paramref name="targetSize"/> is omitted, then the current render target at slot 0 in <see cref="GorgonGraphics.RenderTargets"/> will be used.
        /// </para>
        /// </remarks>
        protected DX.Vector2 ToClient(DX.Vector2 vector, DX.Size2? targetSize = null) => targetSize == null ? (DX.Vector2)_camera.Unproject((DX.Vector3)vector) : (DX.Vector2)_camera.Unproject((DX.Vector3)vector, targetSize.Value);

        /// <summary>
        /// Function to convert a size into client space from camera space.
        /// </summary>
        /// <param name="size">The camera space size.</param>
        /// <param name="targetSize">The size of the render target.</param>
        /// <returns>The client space size.</returns>
        /// <remarks>
        /// <para>
        /// If the <paramref name="targetSize"/> is omitted, then the current render target at slot 0 in <see cref="GorgonGraphics.RenderTargets"/> will be used.
        /// </para>
        /// </remarks>
        protected DX.Size2F ToClient(DX.Size2F size, DX.Size2? targetSize = null)
        {
            DX.Vector3 result = targetSize == null ? _camera.Unproject(new DX.Vector3(size.Width, size.Height, 0)) : _camera.Unproject(new DX.Vector3(size.Width, size.Height, 0), targetSize.Value);
            return new DX.Size2F(result.X, result.Y);
        }

        /// <summary>
        /// Function to retrieve the nearest zoom level that fits within the specified rectangle.
        /// </summary>
        /// <param name="region">The region to zoom in on.</param>
        /// <returns>The zoom level value needed to fit within the content window.</returns>
        protected ZoomLevels GetNearestZoomFromRectangle(DX.RectangleF region)
        {
            if ((region.Width < 1) || (region.Height < 1))
            {
                region = new DX.RectangleF(region.X, region.Y, 1, 1);
            }                

            var scaling = new DX.Vector2(ClientSize.Width / region.Width, ClientSize.Height / region.Height);
            float scaleValue = scaling.X.Min(scaling.Y);

            return scaleValue.GetZoomLevel();
        }

        /// <summary>
        /// Function called when a property on the <see cref="DataContext"/> is changing.
        /// </summary>
        /// <param name="propertyName">The name of the property that is changing.</param>
        /// <remarks>
        /// <para>
        /// Developers should override this method to detect changes on the content view model and reflect those changes in the rendering.
        /// </para>
        /// </remarks>
        protected virtual void OnPropertyChanging(string propertyName)
        {

        }

        /// <summary>
        /// Function called when a property on the <see cref="DataContext"/> has been changed.
        /// </summary>
        /// <param name="propertyName">The name of the property that was changed.</param>
        /// <remarks>
        /// <para>
        /// Developers should override this method to detect changes on the content view model and reflect those changes in the rendering.
        /// </para>
        /// </remarks>
        protected virtual void OnPropertyChanged(string propertyName)
        {
        
        }

        /// <summary>
        /// Function called when the view is about to be resized.
        /// </summary>
        /// <remarks>
        /// <para>
        /// Developers can override this method to handle cases where the view window is resized and the content has size dependent data (e.g. render targets).
        /// </para>
        /// </remarks>
        protected virtual void OnResizeBegin()
        {
        }

        /// <summary>
        /// Function to handle a mouse down event.
        /// </summary>
        /// <param name="args">The arguments for the event.</param>
        /// <remarks>
        /// <para>
        /// Developers can override this method to handle a mouse down event in their own content view.
        /// </para>
        /// </remarks>
        protected virtual void OnMouseDown(MouseArgs args)
        {
        
        }

        /// <summary>
        /// Function to handle a mouse up event.
        /// </summary>
        /// <param name="args">The arguments for the event.</param>
        /// <remarks>
        /// <para>
        /// Developers can override this method to handle a mouse up event in their own content view.
        /// </para>
        /// </remarks>
        protected virtual void OnMouseUp(MouseArgs args)
        {

        }

        /// <summary>
        /// Function to handle a mouse wheel event.
        /// </summary>
        /// <param name="args">The arguments for the event.</param>
        /// <remarks>
        /// <para>
        /// Developers can override this method to handle a mouse wheel event in their own content view.
        /// </para>
        /// </remarks>

        protected virtual void OnMouseWheel(MouseArgs args)
        {
        }

        /// <summary>
        /// Function to handle a mouse move event.
        /// </summary>
        /// <param name="args">The arguments for the event.</param>
        /// <remarks>
        /// <para>
        /// Developers can override this method to handle a mouse move event in their own content view.
        /// </para>
        /// </remarks>
        protected virtual void OnMouseMove(MouseArgs args)
        {
        }

        /// <summary>
        /// Function to handle a key down event.
        /// </summary>
        /// <param name="args">The arguments for the event.</param>
        /// <remarks>
        /// <para>
        /// Developers can override this method to handle a key down event in their own content view.
        /// </para>
        /// </remarks>
        protected virtual void OnKeyDown(KeyEventArgs args)
        {        
        }

        /// <summary>
        /// Function to handle a preview key down event.
        /// </summary>
        /// <param name="args">The arguments for the event.</param>
        /// <remarks>
        /// <para>
        /// Developers can override this method to handle a preview key down event in their own content view.
        /// </para>
        /// </remarks>
        protected virtual void OnPreviewKeyDown(PreviewKeyDownEventArgs args)
        {
        }

        /// <summary>
        /// Function to handle a key updown event.
        /// </summary>
        /// <param name="args">The arguments for the event.</param>
        /// <remarks>
        /// <para>
        /// Developers can override this method to handle a key up event in their own content view.
        /// </para>
        /// </remarks>
        protected virtual void OnKeyUp(KeyEventArgs args)
        {
        }

        /// <summary>
        /// Function called when the view has been resized.
        /// </summary>
        /// <remarks>
        /// <para>
        /// Developers can override this method to handle cases where the view window is resized and the content has size dependent data (e.g. render targets).
        /// </para>
        /// </remarks>
        protected virtual void OnResizeEnd()
        {            
        }

        /// <summary>
        /// Function called when the renderer needs to load any resource data.
        /// </summary>
        /// <remarks>
        /// <para>
        /// Developers can override this method to set up their own resources specific to their renderer. Any resources set up in this method should be cleaned up in the associated 
        /// <see cref="OnUnload"/> method.
        /// </para>
        /// </remarks>
        protected virtual void OnLoad()
        {
            
        }

        /// <summary>
        /// Function called when the renderer needs to clean up any resource data.
        /// </summary>
        /// <remarks>
        /// <para>
        /// Developers should always override this method if they've overridden the <see cref="OnLoad"/> method. Failure to do so can cause memory leakage.
        /// </para>
        /// </remarks>
        protected virtual void OnUnload()
        {
        }

        /// <summary>Releases unmanaged and - optionally - managed resources.</summary>
        /// <param name="disposing">
        ///   <c>true</c> to release both managed and unmanaged resources; <c>false</c> to release only unmanaged resources.</param>
        protected virtual void Dispose(bool disposing)
        {
            if (!disposing)
            {
                return;
            }

            GorgonFontFactory factory = Interlocked.Exchange(ref _fontFactory, null);

            UnloadResources();

            if (DataContext != null)
            {
                SetDataContext(null);
            }
            factory?.Dispose();
        }

        /// <summary>
        /// Function to render the background.
        /// </summary>
        /// <remarks>
        /// <para>
        /// Developers can override this method to render a custom background.
        /// </para>
        /// </remarks>
        protected virtual void OnRenderBackground()
        {
            var textureSize = new DX.RectangleF(0, 0, RenderRegion.Width / BackgroundPattern.Width * _camera.Zoom.X, RenderRegion.Height / BackgroundPattern.Height * _camera.Zoom.X);

            Renderer.Begin(camera: Camera);
            Renderer.DrawFilledRectangle(new DX.RectangleF(RenderRegion.Width * -0.5f, RenderRegion.Height * -0.5f, RenderRegion.Width, RenderRegion.Height), GorgonColor.White, BackgroundPattern, textureSize);
            Renderer.End();
        }

        /// <summary>
        /// Function to render the content.
        /// </summary>
        /// <remarks>
        /// <para>
        /// This is the method that developers should override in order to draw their content to the view. 
        /// </para>
        /// </remarks>
        protected virtual void OnRenderContent()
        {
        }

        /// <summary>
        /// Function called when the camera is zoomed.
        /// </summary>
        /// <remarks>
        /// <para>
        /// Developers can override this method to implement a custom action when the camera is zoomed in or out.
        /// </para>
        /// </remarks>
        protected virtual void OnCameraZoomed()
        {        
        }

        /// <summary>
        /// Function called when the camera is panned.
        /// </summary>
        /// <remarks>
        /// <para>
        /// Developers can override this method to implement a custom action when the camera is panned around the view.
        /// </para>
        /// </remarks>
        protected virtual void OnCameraMoved()
        {

        }

        /// <summary>
        /// Function to center the view.
        /// </summary>
        /// <remarks>
        /// <para>
        /// Developers can override this method to provide custom centering of the view. The default is to zoom to the current client size of the window.
        /// </para>
        /// </remarks>
        protected virtual void OnCenterView() => MoveTo(DX.Vector2.Zero, -1.0f);

        /// <summary>
        /// Function to adjust a zoom value based on the input zoom value.
        /// </summary>
        /// <param name="requestedZoom">The zoom value to adjust.</param>
        /// <returns>The adjusted zoom value.</returns>
        /// <remarks>
        /// <para>
        /// Developers can override this method to update the <paramref name="requestedZoom"/> value so that it conforms to the UI workflow. By default it adjusts the <paramref name="requestedZoom"/> value 
        /// to snap to the <see cref="ZoomLevels"/> values.
        /// </para>
        /// </remarks>
        protected virtual float GetZoomValue(float requestedZoom)
        {
            if (requestedZoom <= 0)
            {
                ZoomLevel = ZoomLevels.ToWindow;
                requestedZoom = ZoomToWindow();
            }
            else
            {
                ZoomLevel = requestedZoom.GetZoomLevel();
                requestedZoom = ZoomLevel.GetScale();
            }

            return requestedZoom;
        }

        /// <summary>
        /// Function to move the camera to the offset position, and, optionally, the zoom to the offset.
        /// </summary>
        /// <param name="offset">The offset to apply to the view, in client space.</param>
        /// <param name="zoom">The amount to zoom, normalized percentage (1 = 100%, 0.5 = 50%, 4 = 400%, etc...).</param>
        /// <param name="ignoreBoundaries"><b>true</b> to ignore the region boundaries, <b>false</b> to respect them.</param>
        /// <remarks>
        /// <para>
        /// This method animates the camera to move it to a location on the content, with an optional zoom scale value. To put the camera at a desired location without zooming, or animation use the 
        /// <see cref="SetOffset"/> method.
        /// </para>
        /// <para>
        /// To zoom to the current window size, set the <paramref name="zoom"/> value to less than or equal to 0.
        /// </para>
        /// </remarks>
        protected void ForceMoveTo(DX.Vector2 offset, float zoom, bool ignoreBoundaries)
        {
            if (Camera == null)
            {
                return;
            }

            zoom = GetZoomValue(zoom);

            float currentSize = _camera.Zoom.X;
            DX.Vector3 currentPos = _camera.Position;
            DX.Vector3 targetPos = _camera.Project((DX.Vector3)offset);

            int regionWidth = (int)(RenderRegion.Width * zoom);
            int regionHeight = (int)(RenderRegion.Height * zoom);
            var halfRegion = new DX.Vector2(RenderRegion.Width * 0.5f, RenderRegion.Height * 0.5f);

            // If our target size is less than the current view size, then reset the target position to the center of the view.
            if ((!ignoreBoundaries) && (regionWidth <= ClientSize.Width))
            {
                targetPos.X = 0;
            }

            if ((!ignoreBoundaries) && (regionHeight <= ClientSize.Height))
            {
                targetPos.Y = 0;
            }

            float endTime = 0.65f;

            // Lock the target position to the edges of the image.
            targetPos.X = targetPos.X.Max(-halfRegion.X).Min(halfRegion.X);
            targetPos.Y = targetPos.Y.Max(-halfRegion.Y).Min(halfRegion.Y);

            // Ensure the animation is finished prior to starting a new one.
            if ((_cameraAnimation != null) && (_camAnimController.CurrentAnimation != null) && (_camAnimController.State == AnimationState.Playing))
            {
                endTime = _cameraAnimation.Length - _camAnimController.Time;
                _camAnimController.Time = _cameraAnimation.Length;
                _camAnimController.Update();
            }

            _cameraAnimation = _animBuilder.Clear()
                                           .EditVector2(nameof(GorgonOrthoCamera.Zoom))
                                           .SetInterpolationMode(TrackInterpolationMode.Spline)
                                           .SetKey(new GorgonKeyVector2(0, new DX.Vector2(currentSize)))
                                           .SetKey(new GorgonKeyVector2(endTime, new DX.Vector2(zoom)))
                                           .EndEdit()
                                           .EditVector3(nameof(GorgonOrthoCamera.Position))
                                           .SetInterpolationMode(TrackInterpolationMode.Spline)
                                           .SetKey(new GorgonKeyVector3(0, currentPos))
                                           .SetKey(new GorgonKeyVector3(endTime, targetPos))
                                           .EndEdit()
                                           .Build("CamAnim");

            _camAnimController.Play(_camera, _cameraAnimation);
        }

        /// <summary>
        /// Function to trigger the <see cref="_zoomEvent"/>.
        /// </summary>
        internal void OnZoom()
        {
            lock (_zoomEventLock)
            {
                _zoomArgs.ZoomScale = _camera.Zoom.X;
                EventHandler<ZoomScaleEventArgs> handler = _zoomEvent;
                handler?.Invoke(this, _zoomArgs);
            }

            OnCameraZoomed();
        }

        /// <summary>
        /// Function to trigger the <see cref="_offsetEvent"/>.
        /// </summary>
        internal void OnOffset()
        {
            lock (_offsetEventLock)
            {
                _offsetArgs.Offset = (DX.Vector2)_camera.Position;
                EventHandler<OffsetEventArgs> handler = _offsetEvent;
                handler?.Invoke(this, _offsetArgs);
            }

            OnCameraMoved();
        }

        /// <summary>Performs application-defined tasks associated with freeing, releasing, or resetting unmanaged resources.</summary>
        public void Dispose()
        {
            Dispose(true);
            GC.SuppressFinalize(this);
        }

        /// <summary>Function to load resources for the renderer.</summary>
        /// <remarks>
        /// This method is used to load any required temporary resources for the renderer prior to rendering content. This must be paired with a call to <see cref="UnloadResources"/> when the renderer is
        /// no longer in use to ensure efficient memory usage.
        /// </remarks>
        public void LoadResources()
        {
            if (Interlocked.Exchange(ref _resourcesLoading, 1) == 1)
            {
                return;
            }

            Graphics.SetRenderTarget(_swapChain.RenderTargetView);

            BackgroundPattern = GorgonTexture2DView.CreateTexture(Graphics, new GorgonTexture2DInfo("ContentEditor_Bg_Pattern")
            {
                Usage = ResourceUsage.Immutable,
                Width = CommonEditorResources.CheckerBoardPatternImage.Width,
                Height = CommonEditorResources.CheckerBoardPatternImage.Height
            }, CommonEditorResources.CheckerBoardPatternImage);

            ClientSize = new DX.Size2(_swapChain.Width, _swapChain.Height);

            _swapChain.SwapChainResizing += SwapChain_BeforeSwapChainResized;
            _swapChain.SwapChainResized += SwapChain_AfterSwapChainResized;
            
            _swapChain.Window.MouseMove += Window_MouseMove;
            _swapChain.Window.MouseWheel += Window_MouseWheel;
            _swapChain.Window.MouseDown += Window_MouseDown;
            _swapChain.Window.MouseUp += Window_MouseUp;
            _swapChain.Window.KeyDown += Window_KeyDown;
            _swapChain.Window.KeyUp += Window_KeyUp;
            _swapChain.Window.PreviewKeyDown += Window_PreviewKeyDown;

            _camera = new GorgonOrthoCamera(Graphics, new DX.Size2F(RenderRegion.Width, RenderRegion.Height))
            {
                Anchor = new DX.Vector2(0.5f, 0.5f)
            };

            // Let the custom renderer set up its own stuff.
            OnLoad();
        }

        /// <summary>Function to render the content.</summary>
        /// <remarks>This method is called by the view to render the content.</remarks>
        public void Render()
        {
            if (!IsEnabled)
            {
                return;
            }

            _swapChain.RenderTargetView.Clear(BackgroundColor);
            Graphics.SetRenderTarget(_swapChain.RenderTargetView);

            OnRenderBackground();

            OnRenderContent();

            _swapChain.Present(1);

            _camAnimController.Update();
        }

        /// <summary>Function to unload resources from the renderer.</summary>
        /// <remarks>This method is used to unload temporary resources for the renderer when it is no longer needed. Failure to call this may result in memory leakage.</remarks>
        public void UnloadResources()
        {
            if (Interlocked.Exchange(ref _resourcesLoading, 0) == 0)
            {
                return;
            }

            OnUnload();

            _zoomEvent = null;
            _offsetEvent = null;

            _swapChain.Window.PreviewKeyDown -= Window_PreviewKeyDown;
            _swapChain.Window.KeyDown -= Window_KeyDown;
            _swapChain.Window.KeyUp -= Window_KeyUp;
            _swapChain.Window.MouseDown -= Window_MouseDown;
            _swapChain.Window.MouseUp -= Window_MouseUp;
            _swapChain.Window.MouseWheel -= Window_MouseWheel;
            _swapChain.Window.MouseMove -= Window_MouseMove;
            _swapChain.SwapChainResized -= SwapChain_AfterSwapChainResized;
            _swapChain.SwapChainResizing -= SwapChain_BeforeSwapChainResized;

            BackgroundPattern?.Dispose();
            BackgroundPattern = null;
        }

        /// <summary>
        /// Function to set the offset of the view.
        /// </summary>
        /// <param name="offset">The offset to apply to the view.</param>
        public void SetOffset(DX.Vector2 offset)
        {
            if (Camera == null)
            {
                return;
            }            

            _camera.Position = new DX.Vector3(CanPanHorizontally ? offset.X : _camera.Position.X, CanPanVertically ? offset.Y : _camera.Position.Y, 0);
            OnOffset();
        }

        /// <summary>
        /// Function to set the zoom on the view.
        /// </summary>
        /// <param name="zoom">The zoom value to apply.</param>
        public void SetZoom(float zoom)
        {
            if (Camera == null)
            {
                return;
            }

            zoom = GetZoomValue(zoom);

            _camera.Zoom = new DX.Vector2(zoom, zoom);
            OnZoom();
        }

        /// <summary>
        /// Function to center the view.
        /// </summary>
        public void CenterView() => OnCenterView();

        /// <summary>
        /// Function to move the camera to the offset position, and, optionally, the zoom to the offset.
        /// </summary>
        /// <param name="offset">The offset to apply to the view, in client space.</param>
        /// <param name="zoom">The amount to zoom, normalized percentage (1 = 100%, 0.5 = 50%, 4 = 400%, etc...).</param>
        /// <remarks>
        /// <para>
        /// This method animates the camera to move it to a location on the content, with an optional zoom scale value. To put the camera at a desired location without zooming, or animation use the 
        /// <see cref="SetOffset"/> method.
        /// </para>
        /// <para>
        /// To zoom to the current window size, set the <paramref name="zoom"/> value to less than or equal to 0.
        /// </para>
        /// </remarks>
        public void MoveTo(DX.Vector2 offset, float zoom)
        {
            if (Camera == null)
            {
                return;
            }

            if (!CanZoom)
            {
                zoom = 1.0f;
            }

            ForceMoveTo(offset, zoom, false);
        }
        #endregion

        #region Constructor.
        /// <summary>Initializes a new instance of the <see cref="DefaultContentRenderer{T}"/> class.</summary>
        /// <param name="name">The name of the renderer.</param>
        /// <param name="renderer">The main renderer for the content view.</param>
        /// <param name="swapChain">The swap chain for the content view.</param>
        /// <param name="dataContext">The view model to assign to the renderer.</param>
        protected internal DefaultContentRenderer(string name, Gorgon2D renderer, GorgonSwapChain swapChain, T dataContext)
            : base(name)
        {
            _camAnimController = new CameraAnimationController<T>(this);
            Renderer = renderer;
            _swapChain = swapChain;
            ClientSize = new DX.Size2(swapChain.Width, swapChain.Height);
            _fontFactory = new GorgonFontFactory(renderer.Graphics);

            SetDataContext(dataContext);
        }
        #endregion
    }
}<|MERGE_RESOLUTION|>--- conflicted
+++ resolved
@@ -208,11 +208,7 @@
         /// Plug in developers can override this property and return their own camera if necessary.
         /// </para>
         /// </remarks>
-<<<<<<< HEAD
-        protected virtual GorgonCameraCommon Camera => _camera;
-=======
         protected virtual GorgonOrthoCamera Camera => _camera;
->>>>>>> 809ac26d
         
         /// <summary>
         /// Property to return the primary render target.
