--- conflicted
+++ resolved
@@ -357,7 +357,7 @@
         /// <summary>
         /// Property to return the offset of the image.
         /// </summary>
-        public Vector2 Offset => new Vector2(_camera.Position.X, _camera.Position.Y);
+        public Vector2 Offset => new(_camera.Position.X, _camera.Position.Y);
 
         /// <summary>
         /// Property to return the current zoom level.
@@ -645,13 +645,8 @@
         /// </remarks>
         protected DX.RectangleF ToCamera(DX.RectangleF rect, DX.Size2? targetSize = null)
         {
-<<<<<<< HEAD
-            Vector3 topLeft = targetSize == null ? _camera.Project(new Vector3(rect.TopLeft.X, rect.TopLeft.Y, 0)) : _camera.Project(new Vector3(rect.TopLeft.X, rect.TopLeft.Y, 0), targetSize.Value);
-            Vector3 bottomRight = targetSize == null ? _camera.Project(new Vector3(rect.BottomRight.X, rect.BottomRight.Y, 0)) : _camera.Project(new Vector3(rect.BottomRight.X, rect.BottomRight.Y, 0), targetSize.Value);
-=======
-            DX.Vector3 topLeft = targetSize is null ? _camera.Project(new DX.Vector3(rect.TopLeft.X, rect.TopLeft.Y, 0)) : _camera.Project(new DX.Vector3(rect.TopLeft.X, rect.TopLeft.Y, 0), targetSize.Value);
-            DX.Vector3 bottomRight = targetSize is null ? _camera.Project(new DX.Vector3(rect.BottomRight.X, rect.BottomRight.Y, 0)) : _camera.Project(new DX.Vector3(rect.BottomRight.X, rect.BottomRight.Y, 0), targetSize.Value);
->>>>>>> 610f01d0
+            Vector3 topLeft = targetSize is null ? _camera.Project(new Vector3(rect.TopLeft.X, rect.TopLeft.Y, 0)) : _camera.Project(new Vector3(rect.TopLeft.X, rect.TopLeft.Y, 0), targetSize.Value);
+            Vector3 bottomRight = targetSize is null ? _camera.Project(new Vector3(rect.BottomRight.X, rect.BottomRight.Y, 0)) : _camera.Project(new Vector3(rect.BottomRight.X, rect.BottomRight.Y, 0), targetSize.Value);
             return new DX.RectangleF
             {
                 Left = topLeft.X,
@@ -672,7 +667,6 @@
         /// If the <paramref name="targetSize"/> is omitted, then the current render target at slot 0 in <see cref="GorgonGraphics.RenderTargets"/> will be used.
         /// </para>
         /// </remarks>
-<<<<<<< HEAD
         protected Vector2 ToCamera(Vector2 vector, DX.Size2? targetSize = null)
         {
             Vector3 projected;
@@ -688,9 +682,6 @@
 
             return new Vector2(projected.X, projected.Y);
         }
-=======
-        protected DX.Vector2 ToCamera(DX.Vector2 vector, DX.Size2? targetSize = null) => targetSize is null ? (DX.Vector2)_camera.Project((DX.Vector3)vector) : (DX.Vector2)_camera.Project((DX.Vector3)vector, targetSize.Value);
->>>>>>> 610f01d0
 
         /// <summary>
         /// Function to convert a size into camera space from client space.
@@ -705,11 +696,7 @@
         /// </remarks>
         protected DX.Size2F ToCamera(DX.Size2F size, DX.Size2? targetSize = null)
         {
-<<<<<<< HEAD
-            Vector3 result = targetSize == null ? _camera.Project(new Vector3(size.Width, size.Height, 0)) : _camera.Project(new Vector3(size.Width, size.Height, 0), targetSize.Value);
-=======
-            DX.Vector3 result = targetSize is null ? _camera.Project(new DX.Vector3(size.Width, size.Height, 0)) : _camera.Project(new DX.Vector3(size.Width, size.Height, 0), targetSize.Value);
->>>>>>> 610f01d0
+            Vector3 result = targetSize is null ? _camera.Project(new Vector3(size.Width, size.Height, 0)) : _camera.Project(new Vector3(size.Width, size.Height, 0), targetSize.Value);
             return new DX.Size2F(result.X, result.Y);
         }
 
@@ -726,13 +713,8 @@
         /// </remarks>
         protected DX.RectangleF ToClient(DX.RectangleF rect, DX.Size2? targetSize = null)
         {
-<<<<<<< HEAD
-            Vector3 topLeft = targetSize == null ? _camera.Unproject(new Vector3(rect.TopLeft.X, rect.TopLeft.Y, 0)) : _camera.Unproject(new Vector3(rect.TopLeft.X, rect.TopLeft.Y, 0), targetSize.Value);
-            Vector3 bottomRight = targetSize == null ? _camera.Unproject(new Vector3(rect.BottomRight.X, rect.BottomRight.Y, 0)) : _camera.Unproject(new Vector3(rect.BottomRight.X, rect.BottomRight.Y, 0), targetSize.Value);
-=======
-            DX.Vector3 topLeft = targetSize is null ? _camera.Unproject(new DX.Vector3(rect.TopLeft.X, rect.TopLeft.Y, 0)) : _camera.Unproject(new DX.Vector3(rect.TopLeft.X, rect.TopLeft.Y, 0), targetSize.Value);
-            DX.Vector3 bottomRight = targetSize is null ? _camera.Unproject(new DX.Vector3(rect.BottomRight.X, rect.BottomRight.Y, 0)) : _camera.Unproject(new DX.Vector3(rect.BottomRight.X, rect.BottomRight.Y, 0), targetSize.Value);
->>>>>>> 610f01d0
+            Vector3 topLeft = targetSize is null ? _camera.Unproject(new Vector3(rect.TopLeft.X, rect.TopLeft.Y, 0)) : _camera.Unproject(new Vector3(rect.TopLeft.X, rect.TopLeft.Y, 0), targetSize.Value);
+            Vector3 bottomRight = targetSize is null ? _camera.Unproject(new Vector3(rect.BottomRight.X, rect.BottomRight.Y, 0)) : _camera.Unproject(new Vector3(rect.BottomRight.X, rect.BottomRight.Y, 0), targetSize.Value);
             return new DX.RectangleF
             {
                 Left = topLeft.X,
@@ -753,7 +735,6 @@
         /// If the <paramref name="targetSize"/> is omitted, then the current render target at slot 0 in <see cref="GorgonGraphics.RenderTargets"/> will be used.
         /// </para>
         /// </remarks>
-<<<<<<< HEAD
         protected Vector2 ToClient(Vector2 vector, DX.Size2? targetSize = null)
         {
             Vector3 unprojected;
@@ -769,9 +750,6 @@
 
             return new Vector2(unprojected.X, unprojected.Y);
         }
-=======
-        protected DX.Vector2 ToClient(DX.Vector2 vector, DX.Size2? targetSize = null) => targetSize is null ? (DX.Vector2)_camera.Unproject((DX.Vector3)vector) : (DX.Vector2)_camera.Unproject((DX.Vector3)vector, targetSize.Value);
->>>>>>> 610f01d0
 
         /// <summary>
         /// Function to convert a size into client space from camera space.
@@ -786,11 +764,7 @@
         /// </remarks>
         protected DX.Size2F ToClient(DX.Size2F size, DX.Size2? targetSize = null)
         {
-<<<<<<< HEAD
-            Vector3 result = targetSize == null ? _camera.Unproject(new Vector3(size.Width, size.Height, 0)) : _camera.Unproject(new Vector3(size.Width, size.Height, 0), targetSize.Value);
-=======
-            DX.Vector3 result = targetSize is null ? _camera.Unproject(new DX.Vector3(size.Width, size.Height, 0)) : _camera.Unproject(new DX.Vector3(size.Width, size.Height, 0), targetSize.Value);
->>>>>>> 610f01d0
+            Vector3 result = targetSize is null ? _camera.Unproject(new Vector3(size.Width, size.Height, 0)) : _camera.Unproject(new Vector3(size.Width, size.Height, 0), targetSize.Value);
             return new DX.Size2F(result.X, result.Y);
         }
 
